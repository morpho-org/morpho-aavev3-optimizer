// SPDX-License-Identifier: AGPL-3.0-only
pragma solidity ^0.8.0;

import {stdJson} from "@forge-std/StdJson.sol";

struct TestConfig {
    string json;
}

library TestConfigLib {
    using stdJson for string;

<<<<<<< HEAD
    string public constant RPC_ALIAS_PATH = "$.rpcAlias";
    string public constant FORK_BLOCK_NUMBER_PATH = "$.forkBlockNumber";
    string public constant ADDRESSES_PROVIDER_PATH = "$.addressesProvider";
    string public constant WRAPPED_NATIVE_PATH = "$.wrappedNative";
    string public constant MARKETS_PATH = "$.markets";
    string public constant MARKETS_NOT_CREATED_PATH = "$.marketsNotCreated";
=======
    string internal constant RPC_ALIAS_PATH = "$.rpcAlias";
    string internal constant FORK_BLOCK_NUMBER_PATH = "$.forkBlockNumber";
    string internal constant ADDRESSES_PROVIDER_PATH = "$.addressesProvider";
    string internal constant WRAPPED_NATIVE_PATH = "$.wrappedNative";
    string internal constant MARKETS_PATH = "$.markets";
>>>>>>> ec39662d

    function getAddress(TestConfig storage config, string memory key) internal view returns (address) {
        return config.json.readAddress(string.concat("$.", key));
    }

    function getRpcAlias(TestConfig storage config) internal view returns (string memory) {
        return config.json.readString(RPC_ALIAS_PATH);
    }

    function getForkBlockNumber(TestConfig storage config) internal view returns (uint256) {
        return config.json.readUint(FORK_BLOCK_NUMBER_PATH);
    }

    function getAddressesProvider(TestConfig storage config) internal view returns (address) {
        return config.json.readAddress(ADDRESSES_PROVIDER_PATH);
    }

    function getWrappedNative(TestConfig storage config) internal view returns (address) {
        return getAddress(config, config.json.readString(WRAPPED_NATIVE_PATH));
    }

    function getMarketsNotCreated(TestConfig storage config) internal view returns (address[] memory) {
        return config.json.readAddressArray(MARKETS_NOT_CREATED_PATH);
    }
}<|MERGE_RESOLUTION|>--- conflicted
+++ resolved
@@ -10,20 +10,13 @@
 library TestConfigLib {
     using stdJson for string;
 
-<<<<<<< HEAD
     string public constant RPC_ALIAS_PATH = "$.rpcAlias";
     string public constant FORK_BLOCK_NUMBER_PATH = "$.forkBlockNumber";
     string public constant ADDRESSES_PROVIDER_PATH = "$.addressesProvider";
     string public constant WRAPPED_NATIVE_PATH = "$.wrappedNative";
     string public constant MARKETS_PATH = "$.markets";
     string public constant MARKETS_NOT_CREATED_PATH = "$.marketsNotCreated";
-=======
-    string internal constant RPC_ALIAS_PATH = "$.rpcAlias";
-    string internal constant FORK_BLOCK_NUMBER_PATH = "$.forkBlockNumber";
-    string internal constant ADDRESSES_PROVIDER_PATH = "$.addressesProvider";
-    string internal constant WRAPPED_NATIVE_PATH = "$.wrappedNative";
-    string internal constant MARKETS_PATH = "$.markets";
->>>>>>> ec39662d
+
 
     function getAddress(TestConfig storage config, string memory key) internal view returns (address) {
         return config.json.readAddress(string.concat("$.", key));
