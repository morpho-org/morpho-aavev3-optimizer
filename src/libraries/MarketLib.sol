--- conflicted
+++ resolved
@@ -195,28 +195,16 @@
     /// @param market The market storage.
     /// @param underlying The underlying address.
     /// @param amount The amount to repay. (by supplying on pool)
-<<<<<<< HEAD
-    /// @param config The reserve config for the market.
-    /// @return toSupply The new amount to supply.
-=======
-    /// @param configuration The reserve configuration for the market.
+    /// @param config The reserve configuration for the market.
     /// @return The amount to supply to stay below the supply cap and the amount the idle supply was increased by.
->>>>>>> 93306252
     function increaseIdle(
         Types.Market storage market,
         address underlying,
         uint256 amount,
-<<<<<<< HEAD
         DataTypes.ReserveConfigurationMap memory config
-    ) internal returns (uint256 toSupply) {
+    ) internal returns (uint256, uint256) {
         uint256 supplyCap = config.getSupplyCap() * (10 ** config.getDecimals());
-        if (supplyCap == 0) return amount;
-=======
-        DataTypes.ReserveConfigurationMap memory configuration
-    ) internal returns (uint256, uint256) {
-        uint256 supplyCap = configuration.getSupplyCap() * (10 ** configuration.getDecimals());
         if (supplyCap == 0) return (amount, 0);
->>>>>>> 93306252
 
         uint256 suppliable = supplyCap.zeroFloorSub(ERC20(market.aToken).totalSupply());
         if (amount <= suppliable) return (amount, 0);
