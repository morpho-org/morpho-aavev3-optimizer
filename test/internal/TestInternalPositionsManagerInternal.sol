// SPDX-License-Identifier: AGPL-3.0-only
pragma solidity ^0.8.0;

import {PoolLib} from "src/libraries/PoolLib.sol";
import {MarketLib} from "src/libraries/MarketLib.sol";

import {EnumerableSet} from "@openzeppelin/contracts/utils/structs/EnumerableSet.sol";

import {PositionsManagerInternal} from "src/PositionsManagerInternal.sol";
import "test/helpers/InternalTest.sol";

contract TestInternalPositionsManagerInternal is InternalTest, PositionsManagerInternal {
    using ReserveConfiguration for DataTypes.ReserveConfigurationMap;
    using EnumerableSet for EnumerableSet.AddressSet;
    using WadRayMath for uint256;
    using PercentageMath for uint256;
    using TestConfigLib for TestConfig;
    using PoolLib for IPool;
    using MarketLib for Types.Market;
    using SafeTransferLib for ERC20;
    using Math for uint256;

    uint256 constant MIN_AMOUNT = 1 ether;
    uint256 constant MAX_AMOUNT = type(uint96).max / 2;

    function setUp() public virtual override {
        _defaultIterations = Types.Iterations(10, 10);

        for (uint256 i; i < allUnderlyings.length; ++i) {
            _createMarket(allUnderlyings[i], 0, 33_33);
        }

        _setBalances(address(this), type(uint256).max);

        _POOL.supplyToPool(dai, 100 ether);
        _POOL.supplyToPool(wbtc, 1e8);
        _POOL.supplyToPool(usdc, 1e8);
        _POOL.supplyToPool(wNative, 1 ether);
    }

    function testValidatePermission(address owner, address manager) public {
        this.validatePermission(owner, owner);

        if (owner != manager) {
            vm.expectRevert(Errors.PermissionDenied.selector);
            this.validatePermission(owner, manager);
        }

        _approveManager(owner, manager, true);
        this.validatePermission(owner, manager);

        _approveManager(owner, manager, false);
        if (owner != manager) {
            vm.expectRevert(Errors.PermissionDenied.selector);
            this.validatePermission(owner, manager);
        }
    }

    function testValidateInputRevertsIfAddressIsZero() public {
        vm.expectRevert(Errors.AddressIsZero.selector);
        _validateInput(dai, 1, address(0));
    }

    function testValidateInputRevertsIfAmountIsZero() public {
        vm.expectRevert(Errors.AmountIsZero.selector);
        _validateInput(dai, 0, address(1));
    }

    function testValidateInputRevertsIfMarketNotCreated() public {
        vm.expectRevert(Errors.MarketNotCreated.selector);
        _validateInput(address(0), 1, address(1));
    }

    function testValidateInput() public {
        _market[address(1)].aToken = address(2);
        _validateInput(dai, 1, address(1));
    }

    function testValidateManagerInput() public {
        vm.expectRevert(Errors.AddressIsZero.selector);
        _validateManagerInput(dai, 1, address(1), address(0));
        _validateManagerInput(dai, 1, address(1), address(2));
    }

    function testValidateSupplyShouldRevertIfSupplyPaused() public {
        _market[dai].pauseStatuses.isSupplyPaused = true;

        vm.expectRevert(Errors.SupplyIsPaused.selector);
        this.validateSupply(dai, 1, address(1));
    }

    function testValidateSupply() public view {
        this.validateSupply(dai, 1, address(1));
    }

    function testValidateSupplyCollateralShouldRevertIfSupplyCollateralPaused() public {
        _market[dai].pauseStatuses.isSupplyCollateralPaused = true;

        vm.expectRevert(Errors.SupplyCollateralIsPaused.selector);
        this.validateSupplyCollateral(dai, 1, address(1));
    }

    function testValidateSupplyCollateral() public view {
        this.validateSupplyCollateral(dai, 1, address(1));
    }

    function testValidateBorrowShouldRevertIfBorrowPaused() public {
        _market[dai].pauseStatuses.isBorrowPaused = true;
        vm.expectRevert(Errors.BorrowIsPaused.selector);
        this.validateBorrow(dai, 1, address(this), address(this));
    }

    function testValidateBorrow(uint256 amount) public view {
        vm.assume(amount > 0);
        this.validateBorrow(dai, amount, address(this), address(this));
    }

    function authorizeBorrow(address underlying, uint256 onPool) public view {
        (, Types.Indexes256 memory indexes) = _computeIndexes(underlying);
        _authorizeBorrow(underlying, onPool, indexes);
    }

    function testAuthorizeBorrowShouldRevertIfBorrowingNotEnabled() public {
        DataTypes.ReserveConfigurationMap memory reserveConfig = _POOL.getConfiguration(dai);
        reserveConfig.setBorrowingEnabled(false);
        assertFalse(reserveConfig.getBorrowingEnabled());

        vm.prank(address(poolConfigurator));
        _POOL.setConfiguration(dai, reserveConfig);

        vm.expectRevert(Errors.BorrowNotEnabled.selector);
        this.authorizeBorrow(dai, 1);
    }

    function testAuthorizeBorrowShouldRevertIfBorrowingNotEnabledWithSentinel() public {
        oracleSentinel.setBorrowAllowed(false);

        vm.expectRevert(Errors.SentinelBorrowNotEnabled.selector);
        this.authorizeBorrow(dai, 1);
    }

    function testValidateRepayShouldRevertIfRepayPaused() public {
        _market[dai].pauseStatuses.isRepayPaused = true;

        vm.expectRevert(Errors.RepayIsPaused.selector);
        this.validateRepay(dai, 1, address(1));
    }

    function testValidateRepay() public view {
        this.validateRepay(dai, 1, address(1));
    }

    function testValidateWithdrawShouldRevertIfWithdrawPaused() public {
        _market[dai].pauseStatuses.isWithdrawPaused = true;

        vm.expectRevert(Errors.WithdrawIsPaused.selector);
        this.validateWithdraw(dai, 1, address(this), address(this));
    }

    function testValidateWithdraw() public view {
        this.validateWithdraw(dai, 1, address(this), address(this));
    }

    function testValidateWithdrawCollateralShouldRevertIfWithdrawCollateralPaused() public {
        _market[dai].pauseStatuses.isWithdrawCollateralPaused = true;

        vm.expectRevert(Errors.WithdrawCollateralIsPaused.selector);
        this.validateWithdrawCollateral(dai, 1, address(this), address(this));
    }

    function testValidateWithdrawCollateral(uint256 onPool) public {
        onPool = bound(onPool, MIN_AMOUNT, MAX_AMOUNT);
        (, Types.Indexes256 memory indexes) = _computeIndexes(dai);
        _userCollaterals[address(this)].add(dai);
        _marketBalances[dai].collateral[address(this)] = onPool.rayDivUp(indexes.supply.poolIndex);
        this.validateWithdrawCollateral(dai, onPool, address(this), address(this));
    }

    function testValidateLiquidateRevertsIfBorrowerIsZero() public {
        vm.expectRevert(Errors.AddressIsZero.selector);
        this.validateLiquidate(dai, usdc, address(0));
    }

    function testValidateLiquidateRevertsIfBorrowMarketNotCreated() public {
        vm.expectRevert(Errors.MarketNotCreated.selector);
        this.validateLiquidate(address(420), dai, address(this));
    }

    function testValidateLiquidateRevertsIfCollateralMarketNotCreated() public {
        vm.expectRevert(Errors.MarketNotCreated.selector);
        this.validateLiquidate(dai, address(420), address(this));
    }

    function testValidateLiquidateRevertsIfLiquidateBorrowPaused() public {
        _market[dai].pauseStatuses.isLiquidateBorrowPaused = true;

        vm.expectRevert(Errors.LiquidateBorrowIsPaused.selector);
        this.validateLiquidate(dai, usdc, address(this));
    }

    function testValidateLiquidateRevertsIfLiquidateCollateralPaused() public {
        _market[dai].pauseStatuses.isLiquidateCollateralPaused = true;

        vm.expectRevert(Errors.LiquidateCollateralIsPaused.selector);
        this.validateLiquidate(usdc, dai, address(this));
    }

    function testValidateLiquidate() public view {
        this.validateLiquidate(dai, usdc, address(this));
    }

    function testAuthorizeLiquidateShouldReturnMaxCloseFactorIfDeprecatedBorrow() public {
        _userCollaterals[address(this)].add(dai);
        _userBorrows[address(this)].add(dai);
        _market[dai].pauseStatuses.isDeprecated = true;
        uint256 closeFactor = this.authorizeLiquidate(dai, address(this));
        assertEq(closeFactor, Constants.MAX_CLOSE_FACTOR);
    }

    function _setHealthFactor(address borrower, address underlying, uint256 healthFactor) internal {
        vm.mockCall(
            address(oracle),
            abi.encodeCall(IPriceOracleGetter.getAssetPrice, underlying),
            abi.encode(10 ** ERC20(underlying).decimals())
        );
        _market[underlying].setIndexes(
            Types.Indexes256({
                supply: Types.MarketSideIndexes256({p2pIndex: WadRayMath.RAY, poolIndex: WadRayMath.RAY}),
                borrow: Types.MarketSideIndexes256({p2pIndex: WadRayMath.RAY, poolIndex: WadRayMath.RAY})
            })
        );

        _userCollaterals[borrower].add(underlying);
        _marketBalances[underlying].collateral[borrower] =
            healthFactor.percentDivUp(pool.getConfiguration(underlying).getLiquidationThreshold());

        _userBorrows[borrower].add(underlying);
        _updateBorrowerInDS(underlying, borrower, 1 ether, 0, true);
    }

    function testAuthorizeLiquidateShouldRevertIfSentinelDisallows(address borrower, uint256 healthFactor) public {
        borrower = _boundAddressNotZero(borrower);
        healthFactor = bound(healthFactor, Constants.DEFAULT_LIQUIDATION_MIN_HF, Constants.DEFAULT_LIQUIDATION_MAX_HF);

        _setHealthFactor(borrower, dai, healthFactor);

        oracleSentinel.setLiquidationAllowed(false);

<<<<<<< HEAD
        vm.expectRevert(Errors.UnauthorizedLiquidate.selector);
        this.authorizeLiquidate(dai, borrower);
=======
        vm.expectRevert(Errors.SentinelLiquidateNotEnabled.selector);
        this.authorizeLiquidate(dai, address(this));
>>>>>>> f5fbae1b
    }

    function testAuthorizeLiquidateShouldRevertIfBorrowerHealthy(address borrower, uint256 healthFactor) public {
        borrower = _boundAddressNotZero(borrower);
        healthFactor = bound(healthFactor, Constants.DEFAULT_LIQUIDATION_MAX_HF + 1, type(uint128).max);

        _setHealthFactor(borrower, dai, healthFactor);

        vm.expectRevert(Errors.UnauthorizedLiquidate.selector);
        this.authorizeLiquidate(dai, borrower);
    }

    function testAuthorizeLiquidateShouldReturnMaxCloseFactorIfBelowMinThreshold(address borrower, uint256 healthFactor)
        public
    {
        borrower = _boundAddressNotZero(borrower);
        healthFactor = bound(healthFactor, 0, Constants.DEFAULT_LIQUIDATION_MIN_HF);

        _setHealthFactor(borrower, dai, healthFactor);

        uint256 closeFactor = this.authorizeLiquidate(dai, borrower);
        assertEq(closeFactor, Constants.MAX_CLOSE_FACTOR);
    }

    function testAuthorizeLiquidateShouldReturnDefaultCloseFactorIfAboveMinThreshold(
        address borrower,
        uint256 healthFactor
    ) public {
        borrower = _boundAddressNotZero(borrower);
        healthFactor =
            bound(healthFactor, Constants.DEFAULT_LIQUIDATION_MIN_HF + 1, Constants.DEFAULT_LIQUIDATION_MAX_HF - 1);

        _setHealthFactor(borrower, dai, healthFactor);

        uint256 closeFactor = this.authorizeLiquidate(dai, borrower);
        assertEq(closeFactor, Constants.DEFAULT_CLOSE_FACTOR);
    }

    function testAddToPool(uint256 amount, uint256 onPool, uint256 poolIndex) public {
        amount = bound(amount, 0, MAX_AMOUNT);
        onPool = bound(onPool, 0, MAX_AMOUNT);
        poolIndex = bound(poolIndex, WadRayMath.RAY, WadRayMath.RAY * 10);

        (uint256 newAmount, uint256 newOnPool) = _addToPool(amount, onPool, poolIndex);
        assertEq(newAmount, amount);
        assertEq(newOnPool, onPool + amount.rayDivDown(poolIndex));
    }

    function testSubFromPool(uint256 amount, uint256 onPool, uint256 poolIndex) public {
        amount = bound(amount, 0, MAX_AMOUNT);
        onPool = bound(onPool, 0, MAX_AMOUNT);
        poolIndex = bound(poolIndex, WadRayMath.RAY, WadRayMath.RAY * 10);

        (uint256 toProcess, uint256 toRepayOrWithdraw, uint256 newOnPool) = _subFromPool(amount, onPool, poolIndex);

        uint256 expectedToRepayOrWithdraw = Math.min(amount, onPool.rayMul(poolIndex));

        assertEq(toProcess, amount - expectedToRepayOrWithdraw);
        assertEq(toRepayOrWithdraw, expectedToRepayOrWithdraw);
        assertEq(newOnPool, onPool.zeroFloorSub(expectedToRepayOrWithdraw.rayDivUp(poolIndex)));
    }

    function testPromoteSuppliersRoutine(uint256 amount, uint256 maxLoops) public {
        amount = bound(amount, 0, 1 ether * 20);
        maxLoops = bound(maxLoops, 0, 20);

        (, Types.Indexes256 memory indexes) = _computeIndexes(dai);

        for (uint256 i; i < 10; i++) {
            _updateSupplierInDS(dai, vm.addr(i + 1), uint256(1 ether).rayDiv(indexes.supply.poolIndex), 0, true);
        }

        (uint256 toProcess, uint256 toSupplyOrRepay, uint256 maxLoopsLeft) =
            _promoteRoutine(dai, amount, maxLoops, _promoteSuppliers);

        uint256 maxExpectedLoops = Math.min(maxLoops, 10);
        uint256 expectedLoops = amount > 1 ether * maxExpectedLoops ? maxExpectedLoops : amount.divUp(1 ether);

        uint256 expectedToProcess = Math.min(amount, expectedLoops * 1 ether);
        uint256 expectedMaxLoopsLeft = maxLoops - expectedLoops;
        assertEq(toProcess, amount - expectedToProcess, "toProcess");
        assertEq(toSupplyOrRepay, expectedToProcess, "amountLeft");
        assertEq(maxLoopsLeft, expectedMaxLoopsLeft, "maxLoopsLeft");
    }

    function testPromoteBorrowersRoutine(uint256 amount, uint256 maxLoops) public {
        amount = bound(amount, 0, 1 ether * 20);
        maxLoops = bound(maxLoops, 0, 20);

        (, Types.Indexes256 memory indexes) = _computeIndexes(dai);

        for (uint256 i; i < 10; i++) {
            _updateBorrowerInDS(dai, vm.addr(i + 1), uint256(1 ether).rayDiv(indexes.borrow.poolIndex), 0, true);
        }

        (uint256 toProcess, uint256 toRepayOrWithdraw, uint256 maxLoopsLeft) =
            _promoteRoutine(dai, amount, maxLoops, _promoteBorrowers);

        uint256 maxExpectedLoops = Math.min(maxLoops, 10);
        uint256 expectedLoops = amount > 1 ether * maxExpectedLoops ? maxExpectedLoops : amount.divUp(1 ether);

        uint256 expectedToProcess = Math.min(amount, maxExpectedLoops * 1 ether);
        uint256 expectedMaxLoopsLeft = maxLoops - expectedLoops;
        assertEq(toProcess, amount - expectedToProcess, "toProcess");
        assertEq(toRepayOrWithdraw, expectedToProcess, "amountLeft");
        assertEq(maxLoopsLeft, expectedMaxLoopsLeft, "maxLoopsLeft");
    }

    function validatePermission(address owner, address manager) public view {
        _validatePermission(owner, manager);
    }

    function validateSupply(address underlying, uint256 amount, address onBehalf) public view {
        _validateSupply(underlying, amount, onBehalf);
    }

    function validateSupplyCollateral(address underlying, uint256 amount, address onBehalf) public view {
        _validateSupplyCollateral(underlying, amount, onBehalf);
    }

    function validateBorrow(address underlying, uint256 amount, address borrower, address receiver) public view {
        _validateBorrow(underlying, amount, borrower, receiver);
    }

    function validateRepay(address underlying, uint256 amount, address onBehalf) public view {
        _validateRepay(underlying, amount, onBehalf);
    }

    function validateWithdraw(address underlying, uint256 amount, address user, address to) public view {
        _validateWithdraw(underlying, amount, user, to);
    }

    function validateWithdrawCollateral(address underlying, uint256 amount, address supplier, address receiver)
        public
        view
    {
        _validateWithdrawCollateral(underlying, amount, supplier, receiver);
    }

    function validateLiquidate(address underlyingBorrowed, address underlyingCollateral, address borrower)
        public
        view
    {
        _validateLiquidate(underlyingBorrowed, underlyingCollateral, borrower);
    }

    function authorizeLiquidate(address underlyingBorrowed, address borrower) public view returns (uint256) {
        return _authorizeLiquidate(underlyingBorrowed, borrower);
    }
}<|MERGE_RESOLUTION|>--- conflicted
+++ resolved
@@ -246,13 +246,8 @@
 
         oracleSentinel.setLiquidationAllowed(false);
 
-<<<<<<< HEAD
-        vm.expectRevert(Errors.UnauthorizedLiquidate.selector);
+        vm.expectRevert(Errors.SentinelLiquidateNotEnabled.selector);
         this.authorizeLiquidate(dai, borrower);
-=======
-        vm.expectRevert(Errors.SentinelLiquidateNotEnabled.selector);
-        this.authorizeLiquidate(dai, address(this));
->>>>>>> f5fbae1b
     }
 
     function testAuthorizeLiquidateShouldRevertIfBorrowerHealthy(address borrower, uint256 healthFactor) public {
