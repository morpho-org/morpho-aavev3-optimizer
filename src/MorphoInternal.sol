--- conflicted
+++ resolved
@@ -217,12 +217,7 @@
         return _marketBalances[underlying].scaledCollateralBalance(user).rayMulDown(poolSupplyIndex);
     }
 
-<<<<<<< HEAD
-    /// @notice Returns the hypthetical liquidity data of `user`.
-=======
     /// @notice Returns the hypothetical liquidity data of `user`.
-    /// @param underlying The address of the underlying asset to borrow.
->>>>>>> e9cdb9e2
     /// @param user The address of the user to get liquidity data for.
     /// @return liquidityData The hypothetical liquidaty data of `user`.
     function _liquidityData(address user) internal view returns (Types.LiquidityData memory liquidityData) {
