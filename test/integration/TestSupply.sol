// SPDX-License-Identifier: AGPL-3.0-only
pragma solidity ^0.8.0;

import "test/helpers/IntegrationTest.sol";

contract TestIntegrationSupply is IntegrationTest {
    using WadRayMath for uint256;

    function _boundAmount(uint256 amount) internal view returns (uint256) {
        return bound(amount, 1, type(uint256).max);
    }

    function _boundOnBehalf(address onBehalf) internal view returns (address) {
        return address(uint160(bound(uint256(uint160(onBehalf)), 1, type(uint160).max)));
    }

<<<<<<< HEAD
    struct SupplyTest {
        uint256 supplied;
        uint256 scaledP2PSupply;
        uint256 scaledPoolSupply;
        uint256 scaledCollateral;
        TestMarket market;
        Types.Indexes256 indexes;
        Types.Market morphoMarket;
    }

    function testShouldSupplyPoolOnly(uint256 amount, address onBehalf) public returns (SupplyTest memory test) {
        onBehalf = _boundOnBehalf(onBehalf);

        for (uint256 marketIndex; marketIndex < markets.length; ++marketIndex) {
            _revert();

            test.market = markets[marketIndex];

            amount = _boundSupply(test.market, amount);

            uint256 balanceBefore = user1.balanceOf(test.market.underlying);

            user1.approve(test.market.underlying, amount);

            vm.expectEmit(true, true, true, false, address(morpho));
            emit Events.Supplied(address(user1), onBehalf, test.market.underlying, 0, 0, 0);

            test.supplied = user1.supply(test.market.underlying, amount, onBehalf); // 100% pool.

            test.indexes = morpho.updatedIndexes(test.market.underlying);
            test.scaledP2PSupply = morpho.scaledP2PSupplyBalance(test.market.underlying, onBehalf);
            test.scaledPoolSupply = morpho.scaledPoolSupplyBalance(test.market.underlying, onBehalf);
            test.scaledCollateral = morpho.scaledCollateralBalance(test.market.underlying, onBehalf);
            uint256 poolSupply = test.scaledPoolSupply.rayMul(test.indexes.supply.poolIndex);

            // Assert balances on Morpho.
            assertEq(test.scaledP2PSupply, 0, "scaledP2PSupply != 0");
            assertEq(test.scaledCollateral, 0, "scaledCollateral != 0");
            assertEq(test.supplied, amount, "supplied != amount");
            assertLe(poolSupply, amount, "poolSupply > amount");
            assertApproxEqAbs(poolSupply, amount, 1, "poolSupply != amount");

            // Assert Morpho getters.
            assertEq(morpho.supplyBalance(test.market.underlying, onBehalf), poolSupply, "totalSupply != poolSupply");
            assertEq(morpho.collateralBalance(test.market.underlying, onBehalf), 0, "collateral != 0");

            // Assert Morpho's position on pool.
            uint256 morphoSupply = ERC20(test.market.aToken).balanceOf(address(morpho));
            assertApproxEqAbs(morphoSupply, test.supplied, 1, "morphoSupply != supplied");
            assertEq(ERC20(test.market.debtToken).balanceOf(address(morpho)), 0, "morphoBorrow != 0");

            // Assert user's underlying balance.
            assertEq(
                balanceBefore - user1.balanceOf(test.market.underlying),
                amount,
                "balanceBefore - balanceAfter != amount"
            );

            // Assert Morpho's market state.
            test.morphoMarket = morpho.market(test.market.underlying);
            assertEq(test.morphoMarket.deltas.supply.scaledDeltaPool, 0, "scaledSupplyDelta != 0");
            assertEq(test.morphoMarket.deltas.supply.scaledTotalP2P, 0, "scaledTotalSupplyP2P != 0");
            assertEq(test.morphoMarket.deltas.borrow.scaledDeltaPool, 0, "scaledBorrowDelta != 0");
            assertEq(test.morphoMarket.deltas.borrow.scaledTotalP2P, 0, "scaledTotalBorrowP2P != 0");
            assertEq(test.morphoMarket.idleSupply, 0, "idleSupply != 0");
        }
    }

    function testShouldSupplyP2POnly(uint256 amount, address onBehalf) public returns (SupplyTest memory test) {
        onBehalf = _boundOnBehalf(onBehalf);

        for (uint256 marketIndex; marketIndex < borrowableMarkets.length; ++marketIndex) {
            _revert();

            test.market = borrowableMarkets[marketIndex];

            amount = _boundSupply(test.market, amount);
            amount = _promoteSupply(test.market, amount); // 100% peer-to-peer.

            uint256 balanceBefore = user1.balanceOf(test.market.underlying);
            uint256 morphoSupplyBefore = ERC20(test.market.aToken).balanceOf(address(morpho));

            user1.approve(test.market.underlying, amount);

            vm.expectEmit(true, true, true, false, address(morpho));
            emit Events.BorrowPositionUpdated(address(promoter), test.market.underlying, 0, 0);

            vm.expectEmit(true, true, true, false, address(morpho));
            emit Events.P2PTotalsUpdated(test.market.underlying, 0, 0);

            vm.expectEmit(true, true, true, false, address(morpho));
            emit Events.Supplied(address(user1), onBehalf, test.market.underlying, 0, 0, 0);

            test.supplied = user1.supply(test.market.underlying, amount, onBehalf);

            Types.Indexes256 memory indexes = morpho.updatedIndexes(test.market.underlying);
            test.scaledP2PSupply = morpho.scaledP2PSupplyBalance(test.market.underlying, onBehalf);
            test.scaledPoolSupply = morpho.scaledPoolSupplyBalance(test.market.underlying, onBehalf);
            test.scaledCollateral = morpho.scaledCollateralBalance(test.market.underlying, onBehalf);
            uint256 p2pSupply = test.scaledP2PSupply.rayMul(indexes.supply.p2pIndex);

            // Assert balances on Morpho.
            assertEq(test.scaledPoolSupply, 0, "scaledPoolSupply != 0");
            assertEq(test.scaledCollateral, 0, "scaledCollateral != 0");
            assertEq(test.supplied, amount, "supplied != amount");
            assertApproxLeAbs(p2pSupply, amount, 1, "p2pSupply != amount");

            // Assert Morpho getters.
            assertEq(morpho.supplyBalance(test.market.underlying, onBehalf), p2pSupply, "supplyBalance != p2pSupply");
            assertEq(morpho.collateralBalance(test.market.underlying, onBehalf), 0, "collateralBalance != 0");

            // Assert Morpho's position on pool.
            assertApproxGeAbs(
                ERC20(test.market.aToken).balanceOf(address(morpho)),
                morphoSupplyBefore,
                2,
                "morphoSupplyAfter != morphoSupplyBefore"
            );
            assertApproxEqAbs(ERC20(test.market.debtToken).balanceOf(address(morpho)), 0, 1, "morphoBorrow != 0");

            // Assert user's underlying balance.
            assertEq(
                balanceBefore - user1.balanceOf(test.market.underlying),
                amount,
                "balanceBefore - balanceAfter != amount"
            );

            // Assert Morpho's market state.
            test.morphoMarket = morpho.market(test.market.underlying);
            assertEq(test.morphoMarket.deltas.supply.scaledDeltaPool, 0, "scaledSupplyDelta != 0");
            assertEq(
                test.morphoMarket.deltas.supply.scaledTotalP2P,
                test.scaledP2PSupply,
                "scaledTotalSupplyP2P != scaledP2PSupply"
            );
            assertEq(test.morphoMarket.deltas.borrow.scaledDeltaPool, 0, "scaledBorrowDelta != 0");
            assertEq(
                test.morphoMarket.deltas.borrow.scaledTotalP2P,
                test.scaledP2PSupply,
                "scaledTotalBorrowP2P != scaledP2PSupply"
            );
            assertEq(test.morphoMarket.idleSupply, 0, "idleSupply != 0");
        }
    }

    function testShouldUpdateIndexesAfterSupply(uint256 amount, address onBehalf) public {
        onBehalf = _boundOnBehalf(onBehalf);

        for (uint256 marketIndex; marketIndex < markets.length; ++marketIndex) {
            _revert();

            TestMarket memory market = markets[marketIndex];

            amount = _boundSupply(market, amount);

            Types.Indexes256 memory futureIndexes = morpho.updatedIndexes(market.underlying);

            user1.approve(market.underlying, amount);

            vm.expectEmit(true, true, true, false, address(morpho));
            emit Events.IndexesUpdated(market.underlying, 0, 0, 0, 0);

            user1.supply(market.underlying, amount, onBehalf); // 100% pool.

            Types.Market memory morphoMarket = morpho.market(market.underlying);
            assertEq(
                morphoMarket.indexes.supply.poolIndex,
                futureIndexes.supply.poolIndex,
                "poolSupplyIndex != futurePoolSupplyIndex"
            );
            assertEq(
                morphoMarket.indexes.borrow.poolIndex,
                futureIndexes.borrow.poolIndex,
                "poolBorrowIndex != futurePoolBorrowIndex"
            );

            assertEq(
                morphoMarket.indexes.supply.p2pIndex,
                futureIndexes.supply.p2pIndex,
                "p2pSupplyIndex != futureP2PSupplyIndex"
            );
            assertEq(
                morphoMarket.indexes.borrow.p2pIndex,
                futureIndexes.borrow.p2pIndex,
                "p2pBorrowIndex != futureP2PBorrowIndex"
            );
        }
    }

    // TODO: add borrow delta match test

=======
>>>>>>> 1ce86218
    function testShouldRevertSupplyZero(address onBehalf) public {
        onBehalf = _boundOnBehalf(onBehalf);

        for (uint256 marketIndex; marketIndex < markets.length; ++marketIndex) {
            vm.expectRevert(Errors.AmountIsZero.selector);
            user1.supply(markets[marketIndex].underlying, 0, onBehalf);
        }
    }

<<<<<<< HEAD
    function testShouldRevertSupplyOnBehalfZero(uint256 amount) public {
        amount = _boundAmount(amount);

        for (uint256 marketIndex; marketIndex < markets.length; ++marketIndex) {
            vm.expectRevert(Errors.AddressIsZero.selector);
            user1.supply(markets[marketIndex].underlying, amount, address(0));
        }
    }

=======
>>>>>>> 1ce86218
    function testShouldRevertSupplyWhenMarketNotCreated(uint256 amount, address onBehalf) public {
        amount = _boundAmount(amount);
        onBehalf = _boundOnBehalf(onBehalf);

        vm.expectRevert(Errors.MarketNotCreated.selector);
        user1.supply(sAvax, amount, onBehalf);
<<<<<<< HEAD
    }

    function testShouldRevertSupplyWhenSupplyPaused(uint256 amount, address onBehalf) public {
        amount = _boundAmount(amount);
        onBehalf = _boundOnBehalf(onBehalf);

        for (uint256 marketIndex; marketIndex < markets.length; ++marketIndex) {
            _revert();

            TestMarket memory market = markets[marketIndex];

            morpho.setIsSupplyPaused(market.underlying, true);

            vm.expectRevert(Errors.SupplyIsPaused.selector);
            user1.supply(market.underlying, amount, onBehalf);
        }
    }

    function testShouldRevertSupplyNotEnoughAllowance(uint256 allowance, uint256 amount, address onBehalf) public {
        amount = _boundAmount(amount);
        onBehalf = _boundOnBehalf(onBehalf);

        for (uint256 marketIndex; marketIndex < markets.length; ++marketIndex) {
            _revert();

            TestMarket memory market = markets[marketIndex];

            amount = _boundSupply(market, amount);
            allowance = bound(allowance, 1, amount - 1);

            user1.approve(market.underlying, allowance);

            vm.expectRevert(); // Cannot specify the revert reason as it depends on the ERC20 implementation.
            user1.supply(market.underlying, amount, onBehalf);
        }
    }

    function testShouldSupplyWhenEverythingElsePaused(uint256 amount, address onBehalf) public {
        amount = _boundAmount(amount);
        onBehalf = _boundOnBehalf(onBehalf);

        morpho.setIsPausedForAllMarkets(true);

        for (uint256 marketIndex; marketIndex < markets.length; ++marketIndex) {
            _revert();

            TestMarket memory market = markets[marketIndex];

            amount = _boundSupply(market, amount);

            morpho.setIsSupplyPaused(market.underlying, false);

            user1.approve(market.underlying, amount);
            user1.supply(market.underlying, amount, onBehalf);
        }
=======
>>>>>>> 1ce86218
    }
}<|MERGE_RESOLUTION|>--- conflicted
+++ resolved
@@ -14,7 +14,6 @@
         return address(uint160(bound(uint256(uint160(onBehalf)), 1, type(uint160).max)));
     }
 
-<<<<<<< HEAD
     struct SupplyTest {
         uint256 supplied;
         uint256 scaledP2PSupply;
@@ -206,8 +205,6 @@
 
     // TODO: add borrow delta match test
 
-=======
->>>>>>> 1ce86218
     function testShouldRevertSupplyZero(address onBehalf) public {
         onBehalf = _boundOnBehalf(onBehalf);
 
@@ -217,7 +214,6 @@
         }
     }
 
-<<<<<<< HEAD
     function testShouldRevertSupplyOnBehalfZero(uint256 amount) public {
         amount = _boundAmount(amount);
 
@@ -227,15 +223,12 @@
         }
     }
 
-=======
->>>>>>> 1ce86218
     function testShouldRevertSupplyWhenMarketNotCreated(uint256 amount, address onBehalf) public {
         amount = _boundAmount(amount);
         onBehalf = _boundOnBehalf(onBehalf);
 
         vm.expectRevert(Errors.MarketNotCreated.selector);
         user1.supply(sAvax, amount, onBehalf);
-<<<<<<< HEAD
     }
 
     function testShouldRevertSupplyWhenSupplyPaused(uint256 amount, address onBehalf) public {
@@ -291,7 +284,5 @@
             user1.approve(market.underlying, amount);
             user1.supply(market.underlying, amount, onBehalf);
         }
-=======
->>>>>>> 1ce86218
     }
 }