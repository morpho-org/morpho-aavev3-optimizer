--- conflicted
+++ resolved
@@ -306,7 +306,6 @@
         assertEq(market.isCollateral, isCollateral);
     }
 
-<<<<<<< HEAD
     function testTrueP2PSupply(
         Types.Indexes256 memory indexes,
         uint256 scaledP2PSupply,
@@ -377,27 +376,6 @@
         indexes.borrow.poolIndex = bound(indexes.borrow.poolIndex, MIN_INDEX, MAX_INDEX);
 
         market.setIndexes(indexes);
-=======
-    function testRepayFee(
-        uint256 amount,
-        uint256 totalP2PSupply,
-        uint256 totalP2PBorrow,
-        uint256 supplyDelta,
-        uint256 idleSupply
-    ) public {
-        idleSupply = _boundAmount(idleSupply);
-
-        market.idleSupply = idleSupply;
-        market.setIndexes(
-            Types.Indexes256(
-                Types.MarketSideIndexes256(WadRayMath.RAY, WadRayMath.RAY),
-                Types.MarketSideIndexes256(WadRayMath.RAY, WadRayMath.RAY)
-            )
-        );
-
-        Types.Indexes256 memory indexes = market.getIndexes();
-        Types.Deltas storage deltas = market.deltas;
->>>>>>> 2c61dc4d
 
         amount = _boundAmountNotZero(amount);
         scaledP2PSupply = _boundAmount(scaledP2PSupply).rayDiv(indexes.supply.p2pIndex);
@@ -410,7 +388,6 @@
             scaledP2PSupply.rayMul(indexes.supply.p2pIndex).zeroFloorSub(supplyDelta.rayMul(indexes.supply.poolIndex))
         );
 
-<<<<<<< HEAD
         market.deltas.supply.scaledP2PTotal = scaledP2PSupply;
         market.deltas.borrow.scaledP2PTotal = scaledP2PBorrow;
         market.deltas.supply.scaledDelta = supplyDelta;
@@ -423,11 +400,6 @@
                     supplyDelta.rayMul(indexes.supply.poolIndex)
                 ).zeroFloorSub(idleSupply)
             )
-=======
-        uint256 expectedFee = totalP2PBorrow.rayMul(indexes.borrow.p2pIndex).zeroFloorSub(
-            totalP2PSupply.rayMul(indexes.supply.p2pIndex).zeroFloorSub(supplyDelta.rayMul(indexes.supply.poolIndex))
-                .zeroFloorSub(idleSupply)
->>>>>>> 2c61dc4d
         );
         uint256 toProcess = market.repayFee(amount, indexes);
 
@@ -441,11 +413,12 @@
     }
 
     function testRepayFeeShouldReturnZeroIfAmountIsZero(
-<<<<<<< HEAD
         Types.Indexes256 memory indexes,
         uint256 scaledP2PSupply,
-        uint256 scaledP2PBorrow
+        uint256 scaledP2PBorrow,
+        uint256 idleSupply
     ) public {
+        market.idleSupply = _boundAmount(idleSupply);
         scaledP2PSupply = _boundAmount(scaledP2PSupply);
         scaledP2PBorrow = _boundAmount(scaledP2PBorrow);
 
@@ -464,23 +437,5 @@
         assertEq(toProcess, 0);
         assertEq(market.deltas.supply.scaledP2PTotal, scaledP2PSupply);
         assertEq(market.deltas.borrow.scaledP2PTotal, scaledP2PBorrow);
-=======
-        uint256 totalP2PSupply,
-        uint256 totalP2PBorrow,
-        uint256 idleSupply
-    ) public {
-        market.idleSupply = _boundAmount(idleSupply);
-        totalP2PSupply = _boundAmount(totalP2PSupply);
-        totalP2PBorrow = _boundAmount(totalP2PBorrow);
-
-        market.deltas.supply.scaledP2PTotal = totalP2PSupply;
-        market.deltas.borrow.scaledP2PTotal = totalP2PBorrow;
-
-        uint256 fee = market.repayFee(0, market.getIndexes());
-
-        assertEq(fee, 0);
-        assertEq(market.deltas.supply.scaledP2PTotal, totalP2PSupply);
-        assertEq(market.deltas.borrow.scaledP2PTotal, totalP2PBorrow);
->>>>>>> 2c61dc4d
     }
 }