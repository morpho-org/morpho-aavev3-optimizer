// SPDX-License-Identifier: AGPL-3.0-only
pragma solidity ^0.8.0;

import {MarketSideDeltaLib} from "src/libraries/MarketSideDeltaLib.sol";

import "test/helpers/BaseTest.sol";

contract TestUnitMarketSideDeltaLib is BaseTest {
    using MarketSideDeltaLib for Types.MarketSideDelta;
    using WadRayMath for uint256;
    using Math for uint256;

    uint256 internal constant MAX_AMOUNT = 1e20 ether;

    Types.MarketSideDelta internal _delta;
    Types.MarketSideIndexes256 internal _indexes;

    function _boundIndexes(Types.MarketSideIndexes256 memory indexes)
        internal
        view
        returns (Types.MarketSideIndexes256 memory)
    {
        indexes.p2pIndex = _boundIndex(indexes.poolIndex);
        indexes.poolIndex = _boundIndex(indexes.poolIndex);

        return indexes;
    }

    function _setUp(Types.MarketSideDelta memory delta, Types.MarketSideIndexes256 memory indexes) public {
        _delta = delta;
        _indexes = indexes;
    }

    function testIncreaseDeltaZeroAmount(
        address underlying,
        Types.MarketSideDelta memory delta,
        Types.MarketSideIndexes256 memory indexes,
        bool borrowSide
    ) public {
        indexes = _boundIndexes(indexes);
        delta.scaledDelta = _boundAmount(delta.scaledDelta);
        delta.scaledP2PTotal = _boundAmount(delta.scaledP2PTotal);

        _setUp(delta, indexes);

        _delta.increaseDelta(underlying, 0, _indexes, borrowSide);

        assertEq(_delta.scaledDelta, delta.scaledDelta);
        assertEq(_delta.scaledP2PTotal, delta.scaledP2PTotal);
    }

    function testIncreaseDeltaBorrow(
        address underlying,
        uint256 amount,
        Types.MarketSideDelta memory delta,
        Types.MarketSideIndexes256 memory indexes
    ) public {
        indexes = _boundIndexes(indexes);
        amount = bound(amount, 1, MAX_AMOUNT);
        delta.scaledDelta = bound(delta.scaledDelta, 1, MAX_AMOUNT);
        delta.scaledP2PTotal = bound(delta.scaledP2PTotal, 1, MAX_AMOUNT);

        _setUp(delta, indexes);

        uint256 expectedP2PDelta = delta.scaledDelta + amount.rayDiv(_indexes.poolIndex);

        vm.expectEmit(true, true, true, true);
        emit Events.P2PBorrowDeltaUpdated(underlying, expectedP2PDelta);
        _delta.increaseDelta(underlying, amount, _indexes, true);

        assertEq(_delta.scaledDelta, expectedP2PDelta);
        assertEq(_delta.scaledP2PTotal, delta.scaledP2PTotal);
    }

    function testIncreaseDeltaSupply(
        address underlying,
        uint256 amount,
        Types.MarketSideDelta memory delta,
        Types.MarketSideIndexes256 memory indexes
    ) public {
        indexes = _boundIndexes(indexes);
        amount = bound(amount, 1, MAX_AMOUNT);
        delta.scaledDelta = bound(delta.scaledDelta, 1, MAX_AMOUNT);
        delta.scaledP2PTotal = bound(delta.scaledP2PTotal, 1, MAX_AMOUNT);

        _setUp(delta, indexes);

        uint256 expectedP2PDelta = delta.scaledDelta + amount.rayDiv(_indexes.poolIndex);

        vm.expectEmit(true, true, true, true);
        emit Events.P2PSupplyDeltaUpdated(underlying, expectedP2PDelta);
        _delta.increaseDelta(underlying, amount, _indexes, false);

        assertEq(_delta.scaledDelta, expectedP2PDelta);
        assertEq(_delta.scaledP2PTotal, delta.scaledP2PTotal);
    }

<<<<<<< HEAD
    function testDecreaseDeltaWhenDeltaIsZero(
        address underlying,
        uint256 scaledP2PTotal,
        Types.MarketSideIndexes256 memory indexes
    ) public {
        indexes = _boundIndexes(indexes);
=======
    function testDecreaseDeltaZeroAmount(address underlying, uint256 scaledDelta, uint256 scaledP2PTotal) public {
        scaledP2PTotal = bound(scaledP2PTotal, 0, MAX_AMOUNT);
        scaledDelta = bound(scaledDelta, 0, MAX_AMOUNT);

        delta.scaledDelta = scaledDelta;
        delta.scaledP2PTotal = scaledP2PTotal;

        (uint256 toProcess, uint256 toWithdraw) = delta.decreaseDelta(underlying, 0, marketSideIndex.poolIndex, false);

        assertEq(toProcess, 0);
        assertEq(toWithdraw, 0);
        assertEq(delta.scaledDelta, scaledDelta);
        assertEq(delta.scaledP2PTotal, scaledP2PTotal);
    }

    function testDecreaseDeltaWhenDeltaIsZero(address underlying, uint256 scaledP2PTotal) public {
>>>>>>> a1ef51f5
        scaledP2PTotal = bound(scaledP2PTotal, 0, MAX_AMOUNT);

        _setUp(Types.MarketSideDelta({scaledDelta: 0, scaledP2PTotal: scaledP2PTotal}), indexes);

        (uint256 toProcess, uint256 toRepay) = _delta.decreaseDelta(underlying, 0, _indexes.poolIndex, true);

        assertEq(toProcess, 0);
        assertEq(toRepay, 0);
        assertEq(_delta.scaledDelta, 0);
        assertEq(_delta.scaledP2PTotal, scaledP2PTotal);
    }

<<<<<<< HEAD
    function testDecreaseDeltaBorrow(
        address underlying,
        uint256 amount,
        Types.MarketSideDelta memory delta,
        Types.MarketSideIndexes256 memory indexes
    ) public {
        amount = _boundAmount(amount);
        indexes = _boundIndexes(indexes);
        delta.scaledDelta = bound(delta.scaledDelta, 1, MAX_AMOUNT);
        delta.scaledP2PTotal = bound(delta.scaledP2PTotal, 1, MAX_AMOUNT);

        _setUp(delta, indexes);

        uint256 expectedDecreased = Math.min(delta.scaledDelta.rayMulUp(_indexes.poolIndex), amount);
        uint256 expectedP2PDelta = delta.scaledDelta.zeroFloorSub(expectedDecreased.rayDivDown(_indexes.poolIndex));
=======
    function testDecreaseDeltaBorrow(address underlying, uint256 amount, uint256 scaledDelta, uint256 scaledP2PTotal)
        public
    {
        amount = bound(amount, 1, MAX_AMOUNT);
        scaledP2PTotal = bound(scaledP2PTotal, 0, MAX_AMOUNT);
        scaledDelta = bound(scaledDelta, 1, MAX_AMOUNT);

        delta.scaledDelta = scaledDelta;
        delta.scaledP2PTotal = scaledP2PTotal;

        uint256 expectedDecreased = Math.min(scaledDelta.rayMulUp(marketSideIndex.poolIndex), amount);
        uint256 expectedP2PDelta = scaledDelta.zeroFloorSub(expectedDecreased.rayDivDown(marketSideIndex.poolIndex));
>>>>>>> a1ef51f5
        uint256 expectedToProcess = amount - expectedDecreased;

        vm.expectEmit(true, true, true, true);
        emit Events.P2PBorrowDeltaUpdated(underlying, expectedP2PDelta);

        (uint256 toProcess, uint256 toRepay) = _delta.decreaseDelta(underlying, amount, _indexes.poolIndex, true);

        assertEq(toProcess, expectedToProcess);
        assertEq(toRepay, expectedDecreased);
        assertEq(_delta.scaledDelta, expectedP2PDelta);
        assertEq(_delta.scaledP2PTotal, delta.scaledP2PTotal);
    }

<<<<<<< HEAD
    function testDecreaseDeltaSupply(
        address underlying,
        uint256 amount,
        Types.MarketSideDelta memory delta,
        Types.MarketSideIndexes256 memory indexes
    ) public {
        amount = _boundAmount(amount);
        indexes = _boundIndexes(indexes);
        delta.scaledDelta = bound(delta.scaledDelta, 1, MAX_AMOUNT);
        delta.scaledP2PTotal = bound(delta.scaledP2PTotal, 1, MAX_AMOUNT);

        _setUp(delta, indexes);

        uint256 expectedDecreased = Math.min(delta.scaledDelta.rayMulUp(_indexes.poolIndex), amount);
        uint256 expectedP2PDelta = delta.scaledDelta.zeroFloorSub(expectedDecreased.rayDivDown(_indexes.poolIndex));
=======
    function testDecreaseDeltaSupply(address underlying, uint256 amount, uint256 scaledDelta, uint256 scaledP2PTotal)
        public
    {
        amount = bound(amount, 1, MAX_AMOUNT);
        scaledP2PTotal = bound(scaledP2PTotal, 0, MAX_AMOUNT);
        scaledDelta = bound(scaledDelta, 1, MAX_AMOUNT);

        delta.scaledDelta = scaledDelta;
        delta.scaledP2PTotal = scaledP2PTotal;

        uint256 expectedDecreased = Math.min(scaledDelta.rayMulUp(marketSideIndex.poolIndex), amount);
        uint256 expectedP2PDelta = scaledDelta.zeroFloorSub(expectedDecreased.rayDivDown(marketSideIndex.poolIndex));
>>>>>>> a1ef51f5
        uint256 expectedToProcess = amount - expectedDecreased;

        vm.expectEmit(true, true, true, true);
        emit Events.P2PSupplyDeltaUpdated(underlying, expectedP2PDelta);

        (uint256 toProcess, uint256 toWithdraw) = _delta.decreaseDelta(underlying, amount, _indexes.poolIndex, false);

        assertEq(toProcess, expectedToProcess);
        assertEq(toWithdraw, expectedDecreased);
        assertEq(_delta.scaledDelta, expectedP2PDelta);
        assertEq(_delta.scaledP2PTotal, delta.scaledP2PTotal);
    }
}<|MERGE_RESOLUTION|>--- conflicted
+++ resolved
@@ -56,9 +56,9 @@
         Types.MarketSideIndexes256 memory indexes
     ) public {
         indexes = _boundIndexes(indexes);
-        amount = bound(amount, 1, MAX_AMOUNT);
-        delta.scaledDelta = bound(delta.scaledDelta, 1, MAX_AMOUNT);
-        delta.scaledP2PTotal = bound(delta.scaledP2PTotal, 1, MAX_AMOUNT);
+        amount = _boundAmountNotZero(amount);
+        delta.scaledDelta = _boundAmountNotZero(delta.scaledDelta);
+        delta.scaledP2PTotal = _boundAmountNotZero(delta.scaledP2PTotal);
 
         _setUp(delta, indexes);
 
@@ -79,9 +79,9 @@
         Types.MarketSideIndexes256 memory indexes
     ) public {
         indexes = _boundIndexes(indexes);
-        amount = bound(amount, 1, MAX_AMOUNT);
-        delta.scaledDelta = bound(delta.scaledDelta, 1, MAX_AMOUNT);
-        delta.scaledP2PTotal = bound(delta.scaledP2PTotal, 1, MAX_AMOUNT);
+        amount = _boundAmountNotZero(amount);
+        delta.scaledDelta = _boundAmountNotZero(delta.scaledDelta);
+        delta.scaledP2PTotal = _boundAmountNotZero(delta.scaledP2PTotal);
 
         _setUp(delta, indexes);
 
@@ -95,32 +95,32 @@
         assertEq(_delta.scaledP2PTotal, delta.scaledP2PTotal);
     }
 
-<<<<<<< HEAD
+    function testDecreaseDeltaZeroAmount(
+        address underlying,
+        Types.MarketSideDelta memory delta,
+        Types.MarketSideIndexes256 memory indexes
+    ) public {
+        indexes = _boundIndexes(indexes);
+        delta.scaledDelta = _boundAmount(delta.scaledDelta);
+        delta.scaledP2PTotal = _boundAmount(delta.scaledP2PTotal);
+
+        _setUp(delta, indexes);
+
+        (uint256 toProcess, uint256 toWithdraw) = _delta.decreaseDelta(underlying, 0, indexes.poolIndex, false);
+
+        assertEq(toProcess, 0);
+        assertEq(toWithdraw, 0);
+        assertEq(_delta.scaledDelta, delta.scaledDelta);
+        assertEq(_delta.scaledP2PTotal, delta.scaledP2PTotal);
+    }
+
     function testDecreaseDeltaWhenDeltaIsZero(
         address underlying,
         uint256 scaledP2PTotal,
         Types.MarketSideIndexes256 memory indexes
     ) public {
         indexes = _boundIndexes(indexes);
-=======
-    function testDecreaseDeltaZeroAmount(address underlying, uint256 scaledDelta, uint256 scaledP2PTotal) public {
-        scaledP2PTotal = bound(scaledP2PTotal, 0, MAX_AMOUNT);
-        scaledDelta = bound(scaledDelta, 0, MAX_AMOUNT);
-
-        delta.scaledDelta = scaledDelta;
-        delta.scaledP2PTotal = scaledP2PTotal;
-
-        (uint256 toProcess, uint256 toWithdraw) = delta.decreaseDelta(underlying, 0, marketSideIndex.poolIndex, false);
-
-        assertEq(toProcess, 0);
-        assertEq(toWithdraw, 0);
-        assertEq(delta.scaledDelta, scaledDelta);
-        assertEq(delta.scaledP2PTotal, scaledP2PTotal);
-    }
-
-    function testDecreaseDeltaWhenDeltaIsZero(address underlying, uint256 scaledP2PTotal) public {
->>>>>>> a1ef51f5
-        scaledP2PTotal = bound(scaledP2PTotal, 0, MAX_AMOUNT);
+        scaledP2PTotal = _boundAmount(scaledP2PTotal);
 
         _setUp(Types.MarketSideDelta({scaledDelta: 0, scaledP2PTotal: scaledP2PTotal}), indexes);
 
@@ -132,36 +132,21 @@
         assertEq(_delta.scaledP2PTotal, scaledP2PTotal);
     }
 
-<<<<<<< HEAD
     function testDecreaseDeltaBorrow(
         address underlying,
         uint256 amount,
         Types.MarketSideDelta memory delta,
         Types.MarketSideIndexes256 memory indexes
     ) public {
-        amount = _boundAmount(amount);
+        amount = _boundAmountNotZero(amount);
         indexes = _boundIndexes(indexes);
-        delta.scaledDelta = bound(delta.scaledDelta, 1, MAX_AMOUNT);
-        delta.scaledP2PTotal = bound(delta.scaledP2PTotal, 1, MAX_AMOUNT);
+        delta.scaledDelta = _boundAmountNotZero(delta.scaledDelta);
+        delta.scaledP2PTotal = _boundAmountNotZero(delta.scaledP2PTotal);
 
         _setUp(delta, indexes);
 
         uint256 expectedDecreased = Math.min(delta.scaledDelta.rayMulUp(_indexes.poolIndex), amount);
         uint256 expectedP2PDelta = delta.scaledDelta.zeroFloorSub(expectedDecreased.rayDivDown(_indexes.poolIndex));
-=======
-    function testDecreaseDeltaBorrow(address underlying, uint256 amount, uint256 scaledDelta, uint256 scaledP2PTotal)
-        public
-    {
-        amount = bound(amount, 1, MAX_AMOUNT);
-        scaledP2PTotal = bound(scaledP2PTotal, 0, MAX_AMOUNT);
-        scaledDelta = bound(scaledDelta, 1, MAX_AMOUNT);
-
-        delta.scaledDelta = scaledDelta;
-        delta.scaledP2PTotal = scaledP2PTotal;
-
-        uint256 expectedDecreased = Math.min(scaledDelta.rayMulUp(marketSideIndex.poolIndex), amount);
-        uint256 expectedP2PDelta = scaledDelta.zeroFloorSub(expectedDecreased.rayDivDown(marketSideIndex.poolIndex));
->>>>>>> a1ef51f5
         uint256 expectedToProcess = amount - expectedDecreased;
 
         vm.expectEmit(true, true, true, true);
@@ -175,36 +160,21 @@
         assertEq(_delta.scaledP2PTotal, delta.scaledP2PTotal);
     }
 
-<<<<<<< HEAD
     function testDecreaseDeltaSupply(
         address underlying,
         uint256 amount,
         Types.MarketSideDelta memory delta,
         Types.MarketSideIndexes256 memory indexes
     ) public {
-        amount = _boundAmount(amount);
+        amount = _boundAmountNotZero(amount);
         indexes = _boundIndexes(indexes);
-        delta.scaledDelta = bound(delta.scaledDelta, 1, MAX_AMOUNT);
-        delta.scaledP2PTotal = bound(delta.scaledP2PTotal, 1, MAX_AMOUNT);
+        delta.scaledDelta = _boundAmountNotZero(delta.scaledDelta);
+        delta.scaledP2PTotal = _boundAmountNotZero(delta.scaledP2PTotal);
 
         _setUp(delta, indexes);
 
         uint256 expectedDecreased = Math.min(delta.scaledDelta.rayMulUp(_indexes.poolIndex), amount);
         uint256 expectedP2PDelta = delta.scaledDelta.zeroFloorSub(expectedDecreased.rayDivDown(_indexes.poolIndex));
-=======
-    function testDecreaseDeltaSupply(address underlying, uint256 amount, uint256 scaledDelta, uint256 scaledP2PTotal)
-        public
-    {
-        amount = bound(amount, 1, MAX_AMOUNT);
-        scaledP2PTotal = bound(scaledP2PTotal, 0, MAX_AMOUNT);
-        scaledDelta = bound(scaledDelta, 1, MAX_AMOUNT);
-
-        delta.scaledDelta = scaledDelta;
-        delta.scaledP2PTotal = scaledP2PTotal;
-
-        uint256 expectedDecreased = Math.min(scaledDelta.rayMulUp(marketSideIndex.poolIndex), amount);
-        uint256 expectedP2PDelta = scaledDelta.zeroFloorSub(expectedDecreased.rayDivDown(marketSideIndex.poolIndex));
->>>>>>> a1ef51f5
         uint256 expectedToProcess = amount - expectedDecreased;
 
         vm.expectEmit(true, true, true, true);
