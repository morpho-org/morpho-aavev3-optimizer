--- conflicted
+++ resolved
@@ -134,12 +134,8 @@
         market.borrowCap = type(uint256).max;
 
         market.isBorrowable = reserve.configuration.getBorrowingEnabled() && !reserve.configuration.getSiloedBorrowing()
-<<<<<<< HEAD
-            && !reserve.configuration.getBorrowableInIsolation();
-=======
             && !reserve.configuration.getBorrowableInIsolation()
             && (E_MODE_CATEGORY_ID == 0 || E_MODE_CATEGORY_ID == reserve.configuration.getEModeCategory());
->>>>>>> 541d5750
 
         vm.label(reserve.aTokenAddress, string.concat("a", market.symbol));
         vm.label(reserve.variableDebtTokenAddress, string.concat("vd", market.symbol));
@@ -147,8 +143,7 @@
     }
 
     function _createMarket(address underlying, uint16 reserveFactor, uint16 p2pIndexCursor) internal {
-        (TestMarket storage market, DataTypes.ReserveData memory reserve) =
-            _initMarket(underlying, reserveFactor, p2pIndexCursor);
+        (TestMarket storage market,) = _initMarket(underlying, reserveFactor, p2pIndexCursor);
 
         underlyings.push(underlying);
         if (market.ltv > 0) collateralUnderlyings.push(underlying);
