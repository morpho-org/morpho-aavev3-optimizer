--- conflicted
+++ resolved
@@ -163,7 +163,6 @@
         morpho.createMarket(market.underlying, market.reserveFactor, market.p2pIndexCursor);
     }
 
-<<<<<<< HEAD
     function _setAllAssetsAsCollateral() internal {
         for (uint256 i; i < allUnderlyings.length; ++i) {
             _setAssetAsCollateral(testMarkets[allUnderlyings[i]]);
@@ -174,14 +173,14 @@
         // Supply dust to make UserConfigurationMap.isUsingAsCollateralOne() return true.
         _deposit(market, (10 ** market.decimals) / 1e6, address(morpho));
         morpho.setAssetIsCollateral(market.underlying, true);
-=======
+    }
+
     function _randomCollateral(uint256 seed) internal view returns (address) {
         return collateralUnderlyings[seed % collateralUnderlyings.length];
     }
 
     function _randomBorrowable(uint256 seed) internal view returns (address) {
         return borrowableUnderlyings[seed % borrowableUnderlyings.length];
->>>>>>> 5f298cd7
     }
 
     /// @dev Calculates the underlying amount that can be supplied on the given market on AaveV3, reaching the supply cap.
