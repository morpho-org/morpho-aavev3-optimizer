// SPDX-License-Identifier: AGPL-3.0-only
pragma solidity ^0.8.17;

import {IAToken} from "../interfaces/aave/IAToken.sol";
import {IPool} from "@aave-v3-core/interfaces/IPool.sol";
import {IStableDebtToken} from "@aave-v3-core/interfaces/IStableDebtToken.sol";
import {IVariableDebtToken} from "@aave-v3-core/interfaces/IVariableDebtToken.sol";

import {Types} from "./Types.sol";
import {Events} from "./Events.sol";
import {Errors} from "./Errors.sol";

import {Math} from "@morpho-utils/math/Math.sol";
import {WadRayMath} from "@morpho-utils/math/WadRayMath.sol";
import {PercentageMath} from "@morpho-utils/math/PercentageMath.sol";
import {SafeCast} from "@openzeppelin/contracts/utils/math/SafeCast.sol";

import {MathUtils} from "@aave-v3-core/protocol/libraries/math/MathUtils.sol";
import {DataTypes} from "@aave-v3-core/protocol/libraries/types/DataTypes.sol";
import {ReserveConfiguration} from "@aave-v3-core/protocol/libraries/configuration/ReserveConfiguration.sol";

import {ERC20} from "@solmate/tokens/ERC20.sol";
import {console2} from "@forge-std/console2.sol";

/// @title MarketLib
/// @author Morpho Labs
/// @custom:contact security@morpho.xyz
/// @notice Library used to ease market reads and writes.
library MarketLib {
    using Math for uint256;
    using SafeCast for uint256;
    using WadRayMath for uint256;
    using PercentageMath for uint256;
    using ReserveConfiguration for DataTypes.ReserveConfigurationMap;

    function isCreated(Types.Market storage market) internal view returns (bool) {
        return market.aToken != address(0);
    }

    function isSupplyPaused(Types.Market storage market) internal view returns (bool) {
        return market.pauseStatuses.isSupplyPaused;
    }

    function isSupplyCollateralPaused(Types.Market storage market) internal view returns (bool) {
        return market.pauseStatuses.isSupplyCollateralPaused;
    }

    function isBorrowPaused(Types.Market storage market) internal view returns (bool) {
        return market.pauseStatuses.isBorrowPaused;
    }

    function isRepayPaused(Types.Market storage market) internal view returns (bool) {
        return market.pauseStatuses.isRepayPaused;
    }

    function isWithdrawPaused(Types.Market storage market) internal view returns (bool) {
        return market.pauseStatuses.isWithdrawPaused;
    }

    function isWithdrawCollateralPaused(Types.Market storage market) internal view returns (bool) {
        return market.pauseStatuses.isWithdrawCollateralPaused;
    }

    function isLiquidateCollateralPaused(Types.Market storage market) internal view returns (bool) {
        return market.pauseStatuses.isLiquidateCollateralPaused;
    }

    function isLiquidateBorrowPaused(Types.Market storage market) internal view returns (bool) {
        return market.pauseStatuses.isLiquidateBorrowPaused;
    }

    function isDeprecated(Types.Market storage market) internal view returns (bool) {
        return market.pauseStatuses.isDeprecated;
    }

    function isP2PDisabled(Types.Market storage market) internal view returns (bool) {
        return market.pauseStatuses.isP2PDisabled;
    }

    function setIsSupplyPaused(Types.Market storage market, bool isPaused) internal {
        market.pauseStatuses.isSupplyPaused = isPaused;

        emit Events.IsSupplyPausedSet(market.underlying, isPaused);
    }

    function setIsSupplyCollateralPaused(Types.Market storage market, bool isPaused) internal {
        market.pauseStatuses.isSupplyCollateralPaused = isPaused;

        emit Events.IsSupplyCollateralPausedSet(market.underlying, isPaused);
    }

    function setIsBorrowPaused(Types.Market storage market, bool isPaused) internal {
        market.pauseStatuses.isBorrowPaused = isPaused;

        emit Events.IsBorrowPausedSet(market.underlying, isPaused);
    }

    function setIsRepayPaused(Types.Market storage market, bool isPaused) internal {
        market.pauseStatuses.isRepayPaused = isPaused;

        emit Events.IsRepayPausedSet(market.underlying, isPaused);
    }

    function setIsWithdrawPaused(Types.Market storage market, bool isPaused) internal {
        market.pauseStatuses.isWithdrawPaused = isPaused;

        emit Events.IsWithdrawPausedSet(market.underlying, isPaused);
    }

    function setIsWithdrawCollateralPaused(Types.Market storage market, bool isPaused) internal {
        market.pauseStatuses.isWithdrawCollateralPaused = isPaused;

        emit Events.IsWithdrawCollateralPausedSet(market.underlying, isPaused);
    }

    function setIsLiquidateCollateralPaused(Types.Market storage market, bool isPaused) internal {
        market.pauseStatuses.isLiquidateCollateralPaused = isPaused;

        emit Events.IsLiquidateCollateralPausedSet(market.underlying, isPaused);
    }

    function setIsLiquidateBorrowPaused(Types.Market storage market, bool isPaused) internal {
        market.pauseStatuses.isLiquidateBorrowPaused = isPaused;

        emit Events.IsLiquidateBorrowPausedSet(market.underlying, isPaused);
    }

    function setIsDeprecated(Types.Market storage market, bool deprecated) internal {
        market.pauseStatuses.isDeprecated = deprecated;

        emit Events.IsDeprecatedSet(market.underlying, deprecated);
    }

    function setIsP2PDisabled(Types.Market storage market, bool p2pDisabled) internal {
        market.pauseStatuses.isP2PDisabled = p2pDisabled;

        emit Events.IsP2PDisabledSet(market.underlying, p2pDisabled);
    }

    function setReserveFactor(Types.Market storage market, uint16 reserveFactor) internal {
        if (reserveFactor > PercentageMath.PERCENTAGE_FACTOR) revert Errors.ExceedsMaxBasisPoints();
        market.reserveFactor = reserveFactor;

        emit Events.ReserveFactorSet(market.underlying, reserveFactor);
    }

    function setP2PIndexCursor(Types.Market storage market, uint16 p2pIndexCursor) internal {
        if (p2pIndexCursor > PercentageMath.PERCENTAGE_FACTOR) revert Errors.ExceedsMaxBasisPoints();
        market.p2pIndexCursor = p2pIndexCursor;

        emit Events.P2PIndexCursorSet(market.underlying, p2pIndexCursor);
    }

    function setIndexes(Types.Market storage market, Types.Indexes256 memory indexes) internal {
        market.indexes.supply.poolIndex = indexes.supply.poolIndex.toUint128();
        market.indexes.supply.p2pIndex = indexes.supply.p2pIndex.toUint128();
        market.indexes.borrow.poolIndex = indexes.borrow.poolIndex.toUint128();
        market.indexes.borrow.p2pIndex = indexes.borrow.p2pIndex.toUint128();
        market.lastUpdateTimestamp = uint32(block.timestamp);
        emit Events.IndexesUpdated(
            market.underlying,
            indexes.supply.poolIndex,
            indexes.supply.p2pIndex,
            indexes.borrow.poolIndex,
            indexes.borrow.p2pIndex
            );
    }

    function getSupplyIndexes(Types.Market storage market)
        internal
        view
        returns (Types.MarketSideIndexes256 memory supplyIndexes)
    {
        supplyIndexes.poolIndex = uint256(market.indexes.supply.poolIndex);
        supplyIndexes.p2pIndex = uint256(market.indexes.supply.p2pIndex);
    }

    function getBorrowIndexes(Types.Market storage market)
        internal
        view
        returns (Types.MarketSideIndexes256 memory borrowIndexes)
    {
        borrowIndexes.poolIndex = uint256(market.indexes.borrow.poolIndex);
        borrowIndexes.p2pIndex = uint256(market.indexes.borrow.p2pIndex);
    }

    function getIndexes(Types.Market storage market) internal view returns (Types.Indexes256 memory indexes) {
        indexes.supply = getSupplyIndexes(market);
        indexes.borrow = getBorrowIndexes(market);
    }

    function getProportionIdle(Types.Market storage market) internal view returns (uint256) {
        uint256 idleSupply = market.idleSupply;
        if (idleSupply == 0) return 0;

        uint256 totalP2PSupplied = market.deltas.supply.scaledTotalP2P.rayMul(market.indexes.supply.p2pIndex);
        return idleSupply.rayDivUp(totalP2PSupplied);
    }

    function _accruedToTreasury(DataTypes.ReserveData memory reserve, Types.Indexes256 memory indexes)
        private
        view
        returns (uint256)
    {
        Types.StableDebtSupplyData memory vars;
        (
            vars.currPrincipalStableDebt,
            vars.currTotalStableDebt,
            vars.currAvgStableBorrowRate,
            vars.stableDebtLastUpdateTimestamp
        ) = IStableDebtToken(reserve.stableDebtTokenAddress).getSupplyData();
        uint256 scaledTotalVariableDebt = IVariableDebtToken(reserve.variableDebtTokenAddress).scaledTotalSupply();

        uint256 currTotalVariableDebt = scaledTotalVariableDebt.rayMul(indexes.borrow.poolIndex);
        uint256 prevTotalVariableDebt = scaledTotalVariableDebt.rayMul(reserve.variableBorrowIndex);
        uint256 prevTotalStableDebt = vars.currPrincipalStableDebt.rayMul(
            MathUtils.calculateCompoundedInterest(
                vars.currAvgStableBorrowRate, vars.stableDebtLastUpdateTimestamp, reserve.lastUpdateTimestamp
            )
        );

        uint256 accruedTotalDebt =
            currTotalVariableDebt + vars.currTotalStableDebt - prevTotalVariableDebt - prevTotalStableDebt;
        console2.log(reserve.accruedToTreasury, accruedTotalDebt, reserve.configuration.getReserveFactor());
        if (accruedTotalDebt == 0) return reserve.accruedToTreasury;

        uint256 newAccruedToTreasury =
            accruedTotalDebt.percentMul(reserve.configuration.getReserveFactor()).rayDiv(indexes.supply.poolIndex);

        console2.log(newAccruedToTreasury);

        return reserve.accruedToTreasury + newAccruedToTreasury;
    }

    /// @dev Increases the idle supply if the supply cap is reached in a breaking repay, and returns a new toSupply amount.
    /// @param market The market storage.
    /// @param underlying The underlying address.
    /// @param amount The amount to repay. (by supplying on pool)
<<<<<<< HEAD
    /// @param reserve The reserve data for the market.
=======
    /// @param configuration The reserve configuration for the market.
>>>>>>> cc38fa22
    /// @return The amount to supply to stay below the supply cap and the amount the idle supply was increased by.
    function increaseIdle(
        Types.Market storage market,
        address underlying,
        uint256 amount,
<<<<<<< HEAD
        DataTypes.ReserveData memory reserve,
        Types.Indexes256 memory indexes
    ) internal returns (uint256, uint256) {
        uint256 supplyCap = reserve.configuration.getSupplyCap() * (10 ** reserve.configuration.getDecimals());
        if (supplyCap == 0) return (amount, 0);

        uint256 suppliable = supplyCap.zeroFloorSub(
            (IAToken(market.aToken).scaledTotalSupply() + _accruedToTreasury(reserve, indexes)).rayMul(
                indexes.supply.poolIndex
            )
        );
=======
        DataTypes.ReserveConfigurationMap memory configuration
    ) internal returns (uint256, uint256) {
        uint256 supplyCap = configuration.getSupplyCap() * (10 ** configuration.getDecimals());
        if (supplyCap == 0) return (amount, 0);

        uint256 suppliable = supplyCap.zeroFloorSub(ERC20(market.aToken).totalSupply());
>>>>>>> cc38fa22
        if (amount <= suppliable) return (amount, 0);

        uint256 idleSupplyIncrease = amount - suppliable;
        uint256 newIdleSupply = market.idleSupply + idleSupplyIncrease;

        market.idleSupply = newIdleSupply;

        emit Events.IdleSupplyUpdated(underlying, newIdleSupply);

        return (suppliable, idleSupplyIncrease);
    }

    /// @dev Decreases the idle supply.
    /// @param market The market storage.
    /// @param underlying The underlying address.
    /// @param amount The amount to borrow.
    /// @return The amount left to process and the processed amount.
    function decreaseIdle(Types.Market storage market, address underlying, uint256 amount)
        internal
        returns (uint256, uint256)
    {
        if (amount == 0) return (0, 0);

        uint256 idleSupply = market.idleSupply;
        if (idleSupply == 0) return (amount, 0);

        uint256 matchedIdle = Math.min(idleSupply, amount); // In underlying.
        uint256 newIdleSupply = idleSupply.zeroFloorSub(matchedIdle);
        market.idleSupply = newIdleSupply;

        emit Events.IdleSupplyUpdated(underlying, newIdleSupply);

        return (amount - matchedIdle, matchedIdle);
    }
}<|MERGE_RESOLUTION|>--- conflicted
+++ resolved
@@ -20,7 +20,6 @@
 import {ReserveConfiguration} from "@aave-v3-core/protocol/libraries/configuration/ReserveConfiguration.sol";
 
 import {ERC20} from "@solmate/tokens/ERC20.sol";
-import {console2} from "@forge-std/console2.sol";
 
 /// @title MarketLib
 /// @author Morpho Labs
@@ -221,13 +220,10 @@
 
         uint256 accruedTotalDebt =
             currTotalVariableDebt + vars.currTotalStableDebt - prevTotalVariableDebt - prevTotalStableDebt;
-        console2.log(reserve.accruedToTreasury, accruedTotalDebt, reserve.configuration.getReserveFactor());
         if (accruedTotalDebt == 0) return reserve.accruedToTreasury;
 
         uint256 newAccruedToTreasury =
             accruedTotalDebt.percentMul(reserve.configuration.getReserveFactor()).rayDiv(indexes.supply.poolIndex);
-
-        console2.log(newAccruedToTreasury);
 
         return reserve.accruedToTreasury + newAccruedToTreasury;
     }
@@ -236,17 +232,12 @@
     /// @param market The market storage.
     /// @param underlying The underlying address.
     /// @param amount The amount to repay. (by supplying on pool)
-<<<<<<< HEAD
     /// @param reserve The reserve data for the market.
-=======
-    /// @param configuration The reserve configuration for the market.
->>>>>>> cc38fa22
     /// @return The amount to supply to stay below the supply cap and the amount the idle supply was increased by.
     function increaseIdle(
         Types.Market storage market,
         address underlying,
         uint256 amount,
-<<<<<<< HEAD
         DataTypes.ReserveData memory reserve,
         Types.Indexes256 memory indexes
     ) internal returns (uint256, uint256) {
@@ -258,14 +249,6 @@
                 indexes.supply.poolIndex
             )
         );
-=======
-        DataTypes.ReserveConfigurationMap memory configuration
-    ) internal returns (uint256, uint256) {
-        uint256 supplyCap = configuration.getSupplyCap() * (10 ** configuration.getDecimals());
-        if (supplyCap == 0) return (amount, 0);
-
-        uint256 suppliable = supplyCap.zeroFloorSub(ERC20(market.aToken).totalSupply());
->>>>>>> cc38fa22
         if (amount <= suppliable) return (amount, 0);
 
         uint256 idleSupplyIncrease = amount - suppliable;
