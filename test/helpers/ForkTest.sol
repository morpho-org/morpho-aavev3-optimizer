--- conflicted
+++ resolved
@@ -104,26 +104,6 @@
         aclManager = IACLManager(addressesProvider.getACLManager());
         poolConfigurator = IPoolConfigurator(addressesProvider.getPoolConfigurator());
         poolDataProvider = IPoolDataProvider(addressesProvider.getPoolDataProvider());
-<<<<<<< HEAD
-
-        dai = config.getAddress("DAI");
-        usdc = config.getAddress("USDC");
-        usdt = config.getAddress("USDT");
-        aave = config.getAddress("AAVE");
-        link = config.getAddress("LINK");
-        wbtc = config.getAddress("WBTC");
-        weth = config.getAddress("WETH");
-        wNative = config.getWrappedNative();
-        lsdNatives = config.getLsdNatives();
-        stNative = lsdNatives[0];
-
-        allUnderlyings = [dai, usdc, aave, usdt, wbtc, wNative];
-
-        for (uint256 i; i < lsdNatives.length; ++i) {
-            allUnderlyings.push(lsdNatives[i]);
-        }
-=======
->>>>>>> 9b9346b7
     }
 
     function _label() internal virtual {
