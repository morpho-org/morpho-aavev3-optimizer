// SPDX-License-Identifier: AGPL-3.0-only
pragma solidity ^0.8.17;

import {MatchingEngine} from "../src/MatchingEngine.sol";
import {MorphoInternal} from "../src/MorphoInternal.sol";
import {MorphoStorage} from "../src/MorphoStorage.sol";

import {MarketLib} from "../src/libraries/MarketLib.sol";
import {MarketBalanceLib} from "../src/libraries/MarketBalanceLib.sol";

import "./helpers/InternalTest.sol";

contract TestMatchingEngine is InternalTest, MatchingEngine {
    using MarketLib for Types.Market;
    using MarketBalanceLib for Types.MarketBalances;
    using WadRayMath for uint256;
    using Math for uint256;

<<<<<<< HEAD
=======
    uint256 internal constant TOTAL_AMOUNT = 20 ether;
    uint256 internal constant USER_AMOUNT = 1 ether;

    constructor() TestSetup() MorphoStorage(config.load(vm.envString("NETWORK")).getAddress("addressesProvider")) {}

>>>>>>> 0c87ce5d
    function setUp() public virtual override {
        super.setUp();

        _market[dai].setIndexes(
            Types.Indexes256(
                Types.MarketSideIndexes256(WadRayMath.RAY, WadRayMath.RAY),
                Types.MarketSideIndexes256(WadRayMath.RAY, WadRayMath.RAY)
            )
        );
        _maxSortedUsers = 10;
    }

    function testPromote(
        uint256 poolBalance,
        uint256 p2pBalance,
        uint256 poolIndex,
        uint256 p2pIndex,
        uint256 remaining
    ) public {
        poolBalance = bound(poolBalance, 0, type(uint96).max);
        p2pBalance = bound(p2pBalance, 0, type(uint96).max);
        poolIndex = bound(poolIndex, WadRayMath.RAY, WadRayMath.RAY * 1_000);
        p2pIndex = bound(p2pIndex, WadRayMath.RAY, WadRayMath.RAY * 1_000);
        remaining = bound(remaining, 0, type(uint96).max);

        uint256 toProcess = Math.min(poolBalance.rayMul(poolIndex), remaining);

        (uint256 newPoolBalance, uint256 newP2PBalance, uint256 newRemaining) =
            _promote(poolBalance, p2pBalance, Types.MarketSideIndexes256(poolIndex, p2pIndex), remaining);

        assertEq(newPoolBalance, poolBalance - toProcess.rayDiv(poolIndex));
        assertEq(newP2PBalance, p2pBalance + toProcess.rayDiv(p2pIndex));
        assertEq(newRemaining, remaining - toProcess);
    }

    function testDemote(uint256 poolBalance, uint256 p2pBalance, uint256 poolIndex, uint256 p2pIndex, uint256 remaining)
        public
    {
        poolBalance = bound(poolBalance, 0, type(uint96).max);
        p2pBalance = bound(p2pBalance, 0, type(uint96).max);
        poolIndex = bound(poolIndex, WadRayMath.RAY, WadRayMath.RAY * 1_000);
        p2pIndex = bound(p2pIndex, WadRayMath.RAY, WadRayMath.RAY * 1_000);
        remaining = bound(remaining, 0, type(uint96).max);

        uint256 toProcess = Math.min(p2pBalance.rayMul(p2pIndex), remaining);

        (uint256 newPoolBalance, uint256 newP2PBalance, uint256 newRemaining) =
            _demote(poolBalance, p2pBalance, Types.MarketSideIndexes256(poolIndex, p2pIndex), remaining);

        assertEq(newPoolBalance, poolBalance + toProcess.rayDiv(poolIndex));
        assertEq(newP2PBalance, p2pBalance - toProcess.rayDiv(p2pIndex));
        assertEq(newRemaining, remaining - toProcess);
    }

    function testPromoteSuppliers(uint256 numSuppliers, uint256 amountToPromote, uint256 maxLoops) public {
        numSuppliers = bound(numSuppliers, 0, 10);
        amountToPromote = bound(amountToPromote, 0, TOTAL_AMOUNT);
        maxLoops = bound(maxLoops, 0, numSuppliers);

        Types.MarketBalances storage marketBalances = _marketBalances[dai];

        for (uint256 i; i < numSuppliers; i++) {
            _updateSupplierInDS(dai, vm.addr(i + 1), USER_AMOUNT, 0);
        }

        (uint256 promoted, uint256 loopsDone) = _promoteSuppliers(dai, amountToPromote, maxLoops);

        uint256 totalP2PSupply;
        for (uint256 i; i < numSuppliers; i++) {
            address user = address(vm.addr(i + 1));
            assertEq(
                marketBalances.scaledPoolSupplyBalance(user) + marketBalances.scaledP2PSupplyBalance(user),
                USER_AMOUNT,
                "user supply"
            );
            totalP2PSupply += marketBalances.scaledP2PSupplyBalance(user);
        }

        uint256 expectedPromoted = Math.min(amountToPromote, maxLoops * USER_AMOUNT);
        expectedPromoted = Math.min(expectedPromoted, numSuppliers * USER_AMOUNT);

        uint256 expectedLoops = Math.min(expectedPromoted.divUp(USER_AMOUNT), maxLoops);

        assertEq(promoted, expectedPromoted, "promoted");
        assertEq(totalP2PSupply, promoted, "total borrow");
        assertEq(loopsDone, expectedLoops, "loops");
    }

    function testPromoteBorrowers(uint256 numBorrowers, uint256 amountToPromote, uint256 maxLoops) public {
        numBorrowers = bound(numBorrowers, 0, 10);
        amountToPromote = bound(amountToPromote, 0, TOTAL_AMOUNT);
        maxLoops = bound(maxLoops, 0, numBorrowers);

        Types.MarketBalances storage marketBalances = _marketBalances[dai];

        for (uint256 i; i < numBorrowers; i++) {
            _updateBorrowerInDS(dai, vm.addr(i + 1), USER_AMOUNT, 0);
        }

        (uint256 promoted, uint256 loopsDone) = _promoteBorrowers(dai, amountToPromote, maxLoops);

        uint256 totalP2PBorrow;
        for (uint256 i; i < numBorrowers; i++) {
            address user = vm.addr(i + 1);
            assertEq(
                marketBalances.scaledPoolBorrowBalance(user) + marketBalances.scaledP2PBorrowBalance(user),
                USER_AMOUNT,
                "user borrow"
            );
            totalP2PBorrow += marketBalances.scaledP2PBorrowBalance(user);
        }

        uint256 expectedPromoted = Math.min(amountToPromote, maxLoops * USER_AMOUNT);
        expectedPromoted = Math.min(expectedPromoted, numBorrowers * USER_AMOUNT);

        uint256 expectedLoops = Math.min(expectedPromoted.divUp(USER_AMOUNT), maxLoops);

        assertEq(promoted, expectedPromoted, "promoted");
        assertEq(totalP2PBorrow, promoted, "total borrow");
        assertEq(loopsDone, expectedLoops, "loops");
    }

    function testDemoteSuppliers(uint256 numSuppliers, uint256 amountToDemote, uint256 maxLoops) public {
        numSuppliers = bound(numSuppliers, 0, 10);
        amountToDemote = bound(amountToDemote, 0, TOTAL_AMOUNT);
        maxLoops = bound(maxLoops, 0, numSuppliers);

        Types.MarketBalances storage marketBalances = _marketBalances[dai];

        for (uint256 i; i < numSuppliers; i++) {
            _updateSupplierInDS(dai, vm.addr(i + 1), 0, USER_AMOUNT);
        }

        uint256 demoted = _demoteSuppliers(dai, amountToDemote, maxLoops);

        uint256 totalP2PSupply;
        for (uint256 i; i < numSuppliers; i++) {
            address user = vm.addr(i + 1);
            assertEq(
                marketBalances.scaledPoolSupplyBalance(user) + marketBalances.scaledP2PSupplyBalance(user),
                USER_AMOUNT,
                "user supply"
            );
            totalP2PSupply += marketBalances.scaledP2PSupplyBalance(user);
        }

        uint256 expectedDemoted = Math.min(amountToDemote, maxLoops * USER_AMOUNT);
        expectedDemoted = Math.min(expectedDemoted, numSuppliers * USER_AMOUNT);

        assertEq(demoted, expectedDemoted, "demoted");
        assertEq(totalP2PSupply, USER_AMOUNT * numSuppliers - demoted, "total borrow");
    }

    function testDemoteBorrowers(uint256 numBorrowers, uint256 amountToDemote, uint256 maxLoops) public {
        numBorrowers = bound(numBorrowers, 0, 10);
        amountToDemote = bound(amountToDemote, 0, TOTAL_AMOUNT);
        maxLoops = bound(maxLoops, 0, numBorrowers);

        Types.MarketBalances storage marketBalances = _marketBalances[dai];

        for (uint256 i; i < numBorrowers; i++) {
            _updateBorrowerInDS(dai, vm.addr(i + 1), 0, USER_AMOUNT);
        }

        uint256 demoted = _demoteBorrowers(dai, amountToDemote, maxLoops);

        uint256 totalP2PBorrow;
        for (uint256 i; i < numBorrowers; i++) {
            address user = vm.addr(i + 1);
            assertEq(
                marketBalances.scaledPoolBorrowBalance(user) + marketBalances.scaledP2PBorrowBalance(user),
                USER_AMOUNT,
                "user borrow"
            );
            totalP2PBorrow += marketBalances.scaledP2PBorrowBalance(user);
        }

        uint256 expectedDemoted = Math.min(amountToDemote, maxLoops * USER_AMOUNT);
        expectedDemoted = Math.min(expectedDemoted, numBorrowers * USER_AMOUNT);

        assertEq(demoted, expectedDemoted, "demoted");
        assertEq(totalP2PBorrow, USER_AMOUNT * numBorrowers - demoted, "total borrow");
    }
}<|MERGE_RESOLUTION|>--- conflicted
+++ resolved
@@ -16,14 +16,9 @@
     using WadRayMath for uint256;
     using Math for uint256;
 
-<<<<<<< HEAD
-=======
     uint256 internal constant TOTAL_AMOUNT = 20 ether;
     uint256 internal constant USER_AMOUNT = 1 ether;
 
-    constructor() TestSetup() MorphoStorage(config.load(vm.envString("NETWORK")).getAddress("addressesProvider")) {}
-
->>>>>>> 0c87ce5d
     function setUp() public virtual override {
         super.setUp();
 
