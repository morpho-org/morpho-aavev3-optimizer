// SPDX-License-Identifier: AGPL-3.0-only
pragma solidity ^0.8.17;

import {IPriceOracleGetter} from "@aave/core-v3/contracts/interfaces/IPriceOracleGetter.sol";
import {IPriceOracleSentinel} from "@aave/core-v3/contracts/interfaces/IPriceOracleSentinel.sol";

import {Types} from "./libraries/Types.sol";
import {Events} from "./libraries/Events.sol";
import {Errors} from "./libraries/Errors.sol";
import {Constants} from "./libraries/Constants.sol";
import {MarketLib} from "./libraries/MarketLib.sol";
import {MarketBalanceLib} from "./libraries/MarketBalanceLib.sol";

import {DataTypes} from "./libraries/aave/DataTypes.sol";
import {ReserveConfiguration} from "./libraries/aave/ReserveConfiguration.sol";

import {Math} from "@morpho-utils/math/Math.sol";
import {WadRayMath} from "@morpho-utils/math/WadRayMath.sol";
import {PercentageMath} from "@morpho-utils/math/PercentageMath.sol";
import {ThreeHeapOrdering} from "@morpho-data-structures/ThreeHeapOrdering.sol";
import {EnumerableSet} from "@openzeppelin/contracts/utils/structs/EnumerableSet.sol";

import {MatchingEngine} from "./MatchingEngine.sol";

import {ERC20} from "@solmate/tokens/ERC20.sol";

abstract contract PositionsManagerInternal is MatchingEngine {
    using Math for uint256;
    using WadRayMath for uint256;
    using PercentageMath for uint256;
    using MarketLib for Types.Market;
    using MarketBalanceLib for Types.MarketBalances;
    using EnumerableSet for EnumerableSet.AddressSet;
    using ThreeHeapOrdering for ThreeHeapOrdering.HeapArray;
    using ReserveConfiguration for DataTypes.ReserveConfigurationMap;

    function _validateInput(address underlying, uint256 amount, address user)
        internal
        view
        returns (Types.Market storage market)
    {
        if (user == address(0)) revert Errors.AddressIsZero();
        if (amount == 0) revert Errors.AmountIsZero();

        market = _market[underlying];
        if (!market.isCreated()) revert Errors.MarketNotCreated();
    }

    function _validatePermission(address owner, address manager) internal view {
        if (!(owner == manager || _isManaging[owner][manager])) revert Errors.PermissionDenied();
    }

    function _validateSupply(address underlying, uint256 amount, address user) internal view {
        Types.Market storage market = _validateInput(underlying, amount, user);
        if (!market.pauseStatuses.isSupplyPaused) revert Errors.SupplyIsPaused();
    }

    function _validateSupplyCollateral(address underlying, uint256 amount, address user) internal view {
        Types.Market storage market = _validateInput(underlying, amount, user);
        if (!market.pauseStatuses.isSupplyCollateralPaused) revert Errors.SupplyCollateralIsPaused();
    }

    function _validateBorrow(address underlying, uint256 amount, address borrower) internal view {
        _validatePermission(borrower, msg.sender);

        Types.Market storage market = _validateInput(underlying, amount, borrower);
        if (market.pauseStatuses.isBorrowPaused) revert Errors.BorrowIsPaused();

        DataTypes.ReserveConfigurationMap memory config = _POOL.getConfiguration(underlying);
        if (!config.getBorrowingEnabled()) revert Errors.BorrowingNotEnabled();

        uint256 eMode = _POOL.getUserEMode(address(this));
        if (eMode != 0 && eMode != config.getEModeCategory()) revert Errors.InconsistentEMode();

        // Aave can enable an oracle sentinel in specific circumstances which can prevent users to borrow.
        // In response, Morpho mirrors this behavior.
        address priceOracleSentinel = _ADDRESSES_PROVIDER.getPriceOracleSentinel();
        if (priceOracleSentinel != address(0) && !IPriceOracleSentinel(priceOracleSentinel).isBorrowAllowed()) {
            revert Errors.PriceOracleSentinelBorrowDisabled();
        }

        Types.LiquidityData memory values = _liquidityData(underlying, borrower, 0, amount);
        if (values.debt > values.borrowable) revert Errors.UnauthorisedBorrow();
    }

    function _validateRepay(address underlying, uint256 amount, address user) internal view {
        Types.Market storage market = _validateInput(underlying, amount, user);
        if (market.pauseStatuses.isRepayPaused) revert Errors.RepayIsPaused();
    }

    function _validateWithdraw(address underlying, uint256 amount, address supplier, address receiver) internal view {
        _validatePermission(supplier, msg.sender);

        Types.Market storage market = _validateInput(underlying, amount, receiver);
        if (market.pauseStatuses.isWithdrawPaused) revert Errors.WithdrawIsPaused();

        // Aave can enable an oracle sentinel in specific circumstances which can prevent users to borrow.
        // For safety concerns and as a withdraw on Morpho can trigger a borrow on pool, Morpho prevents withdrawals in such circumstances.
        address priceOracleSentinel = _ADDRESSES_PROVIDER.getPriceOracleSentinel();
        if (priceOracleSentinel != address(0) && !IPriceOracleSentinel(priceOracleSentinel).isBorrowAllowed()) {
            revert Errors.PriceOracleSentinelBorrowPaused();
        }
    }

    function _validateWithdrawCollateral(address underlying, uint256 amount, address supplier, address receiver)
        internal
        view
    {
        _validatePermission(supplier, msg.sender);

        Types.Market storage market = _validateInput(underlying, amount, receiver);
        if (market.pauseStatuses.isWithdrawCollateralPaused) revert Errors.WithdrawCollateralIsPaused();

        if (_getUserHealthFactor(underlying, supplier, amount) < Constants.DEFAULT_LIQUIDATION_THRESHOLD) {
            revert Errors.WithdrawUnauthorized();
        }
    }

    function _validateLiquidate(address underlyingBorrowed, address underlyingCollateral, address borrower)
        internal
        view
        returns (uint256 closeFactor)
    {
        Types.Market storage borrowMarket = _market[underlyingBorrowed];
        Types.Market storage collateralMarket = _market[underlyingCollateral];

        if (!collateralMarket.isCreated() || !borrowMarket.isCreated()) {
            revert Errors.MarketNotCreated();
        }
        if (collateralMarket.pauseStatuses.isLiquidateCollateralPaused) {
            revert Errors.LiquidateCollateralIsPaused();
        }
        if (borrowMarket.pauseStatuses.isLiquidateBorrowPaused) {
            revert Errors.LiquidateBorrowIsPaused();
        }
        if (
            !_userCollaterals[borrower].contains(underlyingCollateral)
                || !_userBorrows[borrower].contains(underlyingBorrowed)
        ) {
            revert Errors.UserNotMemberOfMarket();
        }

        if (borrowMarket.pauseStatuses.isDeprecated) {
            return Constants.MAX_CLOSE_FACTOR; // Allow liquidation of the whole debt.
        } else {
            uint256 healthFactor = _getUserHealthFactor(address(0), borrower, 0);
            address priceOracleSentinel = _ADDRESSES_PROVIDER.getPriceOracleSentinel();

            if (
                priceOracleSentinel != address(0) && !IPriceOracleSentinel(priceOracleSentinel).isLiquidationAllowed()
                    && healthFactor >= Constants.MIN_LIQUIDATION_THRESHOLD
            ) {
                revert Errors.UnauthorisedLiquidate();
            } else if (healthFactor >= Constants.DEFAULT_LIQUIDATION_THRESHOLD) {
                revert Errors.UnauthorisedLiquidate();
            }

            closeFactor = healthFactor > Constants.MIN_LIQUIDATION_THRESHOLD
                ? Constants.DEFAULT_CLOSE_FACTOR
                : Constants.MAX_CLOSE_FACTOR;
        }
    }

    function _executeSupply(
        address underlying,
        uint256 amount,
        address user,
        uint256 maxLoops,
        Types.Indexes256 memory indexes
    ) internal returns (uint256 onPool, uint256 inP2P, uint256 toRepay, uint256 toSupply) {
        Types.Market storage market = _market[underlying];
        Types.MarketBalances storage marketBalances = _marketBalances[underlying];
        Types.Deltas storage deltas = market.deltas;

        onPool = marketBalances.scaledPoolSupplyBalance(user);
        inP2P = marketBalances.scaledP2PSupplyBalance(user);

        /// Peer-to-peer supply ///

        // Match the peer-to-peer borrow delta.
        if (deltas.p2pBorrowDelta > 0) {
            uint256 matchedDelta = Math.min(deltas.p2pBorrowDelta.rayMul(indexes.borrow.poolIndex), amount); // In underlying.

            deltas.p2pBorrowDelta = deltas.p2pBorrowDelta.zeroFloorSub(amount.rayDiv(indexes.borrow.poolIndex));
            toRepay = matchedDelta;
            amount -= matchedDelta;
            emit Events.P2PBorrowDeltaUpdated(underlying, deltas.p2pBorrowDelta);
        }

        // Promote pool borrowers.
        if (amount > 0 && !market.pauseStatuses.isP2PDisabled && marketBalances.poolBorrowers.getHead() != address(0)) {
            (uint256 promoted,) = _promoteBorrowers(underlying, amount, maxLoops); // In underlying.

            toRepay += promoted;
            amount -= promoted;
            deltas.p2pBorrowAmount += promoted.rayDiv(indexes.borrow.poolIndex);
        }

        if (toRepay > 0) {
            uint256 suppliedP2P = toRepay.rayDiv(indexes.borrow.p2pIndex);

            deltas.p2pSupplyAmount += suppliedP2P;
            inP2P += suppliedP2P;

            emit Events.P2PAmountsUpdated(underlying, deltas.p2pSupplyAmount, deltas.p2pBorrowAmount);
        }

        /// Pool supply ///

        // Supply on pool.
        if (amount > 0) {
            onPool += amount.rayDiv(indexes.supply.poolIndex); // In scaled balance.
            toSupply = amount;
        }

        _updateSupplierInDS(underlying, user, onPool, inP2P);
    }

    function _executeBorrow(
        address underlying,
        uint256 amount,
        address user,
        uint256 maxLoops,
        Types.Indexes256 memory indexes
    ) internal returns (Types.OutPositionVars memory vars) {
        Types.Market storage market = _market[underlying];
        Types.MarketBalances storage marketBalances = _marketBalances[underlying];
        Types.Deltas storage deltas = market.deltas;

        vars.onPool = marketBalances.scaledPoolBorrowBalance(user);
        vars.inP2P = marketBalances.scaledP2PBorrowBalance(user);

        /// Idle borrow ///

        {
            uint256 idleSupply = market.idleSupply;
            if (idleSupply > 0) {
                uint256 matchedIdle = Math.min(idleSupply, amount); // In underlying.
                market.idleSupply -= matchedIdle;
                amount -= matchedIdle;
                vars.inP2P += matchedIdle.rayDiv(indexes.borrow.p2pIndex);
            }
        }

        /// Peer-to-peer borrow ///

        // Match the peer-to-peer supply delta.
        if (deltas.p2pSupplyDelta > 0) {
            uint256 matchedDelta = Math.min(deltas.p2pSupplyDelta.rayMul(indexes.supply.poolIndex), amount); // In underlying.

            deltas.p2pSupplyDelta = deltas.p2pSupplyDelta.zeroFloorSub(amount.rayDiv(indexes.supply.poolIndex));
            vars.toWithdraw = matchedDelta;
            amount -= matchedDelta;
            emit Events.P2PSupplyDeltaUpdated(underlying, deltas.p2pSupplyDelta);
        }

        // Promote pool suppliers.
        if (
            amount > 0 && !market.pauseStatuses.isP2PDisabled
                && _marketBalances[underlying].poolSuppliers.getHead() != address(0)
        ) {
            (uint256 promoted,) = _promoteSuppliers(underlying, amount, maxLoops); // In underlying.

            vars.toWithdraw += promoted;
            amount -= promoted;
            deltas.p2pSupplyAmount += promoted.rayDiv(indexes.supply.p2pIndex);
        }

        if (vars.toWithdraw > 0) {
            uint256 borrowedP2P = vars.toWithdraw.rayDiv(indexes.borrow.p2pIndex); // In peer-to-peer unit.

            deltas.p2pBorrowAmount += borrowedP2P;
            vars.inP2P += borrowedP2P;
            emit Events.P2PAmountsUpdated(underlying, deltas.p2pSupplyAmount, deltas.p2pBorrowAmount);
        }

        /// Pool borrow ///

        // Borrow on pool.
        if (amount > 0) {
            vars.onPool += amount.rayDiv(indexes.borrow.poolIndex); // In adUnit.
            vars.toBorrow = amount;
        }

        _updateBorrowerInDS(underlying, user, vars.onPool, vars.inP2P);
    }

    function _executeRepay(
        address underlying,
        uint256 amount,
        address user,
        uint256 maxLoops,
        Types.Indexes256 memory indexes
    ) internal returns (uint256 onPool, uint256 inP2P, uint256 toSupply, uint256 toRepay) {
        Types.MarketBalances storage marketBalances = _marketBalances[underlying];
        Types.Market storage market = _market[underlying];
        Types.Deltas storage deltas = market.deltas;

        onPool = marketBalances.scaledPoolBorrowBalance(user);
        inP2P = marketBalances.scaledP2PBorrowBalance(user);

        /// Pool repay ///

        // Repay borrow on pool.
        if (onPool > 0) {
            toRepay = Math.min(onPool.rayMul(indexes.borrow.poolIndex), amount);
            amount -= toRepay;
            onPool -= Math.min(onPool, toRepay.rayDiv(indexes.borrow.poolIndex)); // In scaled balance.

            if (amount == 0) {
                _updateBorrowerInDS(underlying, user, onPool, inP2P);
<<<<<<< HEAD
                return (onPool, inP2P, toSupply, toRepay);
=======

                if (inP2P == 0 && onPool == 0) {
                    _userBorrows[user].remove(underlying);
                }

                return (onPool, inP2P, 0, toRepay);
>>>>>>> 21bb6830
            }
        }

        inP2P -= Math.min(inP2P, amount.rayDiv(indexes.borrow.p2pIndex)); // In peer-to-peer borrow unit.
        _updateBorrowerInDS(underlying, user, onPool, inP2P);

        // Reduce the peer-to-peer borrow delta.
        if (amount > 0 && deltas.p2pBorrowDelta > 0) {
            uint256 matchedDelta = Math.min(deltas.p2pBorrowDelta.rayMul(indexes.borrow.poolIndex), amount); // In underlying.

            deltas.p2pBorrowDelta = deltas.p2pBorrowDelta.zeroFloorSub(amount.rayDiv(indexes.borrow.poolIndex));
            deltas.p2pBorrowAmount -= matchedDelta.rayDiv(indexes.borrow.p2pIndex);
            toRepay += matchedDelta;
            amount -= matchedDelta;
            emit Events.P2PBorrowDeltaUpdated(underlying, deltas.p2pBorrowDelta);
            emit Events.P2PAmountsUpdated(underlying, deltas.p2pSupplyAmount, deltas.p2pBorrowAmount);
        }

        // Repay the fee.
        if (amount > 0) {
            // Fee = (p2pBorrowAmount - p2pBorrowDelta) - (p2pSupplyAmount - p2pSupplyDelta).
            // No need to subtract p2pBorrowDelta as it is zero.
            uint256 feeToRepay = Math.zeroFloorSub(
                deltas.p2pBorrowAmount.rayMul(indexes.borrow.p2pIndex),
                deltas.p2pSupplyAmount.rayMul(indexes.supply.p2pIndex).zeroFloorSub(
                    deltas.p2pSupplyDelta.rayMul(indexes.supply.poolIndex)
                )
            );

            if (feeToRepay > 0) {
                feeToRepay = Math.min(feeToRepay, amount);
                amount -= feeToRepay;
                deltas.p2pBorrowAmount -= feeToRepay.rayDiv(indexes.borrow.p2pIndex);
                emit Events.P2PAmountsUpdated(underlying, deltas.p2pSupplyAmount, deltas.p2pBorrowAmount);
            }
        }

        /// Transfer repay ///

        // Promote pool borrowers.
        if (amount > 0 && !market.pauseStatuses.isP2PDisabled && marketBalances.poolBorrowers.getHead() != address(0)) {
            (uint256 promoted, uint256 loopsDone) = _promoteBorrowers(underlying, amount, maxLoops);
            maxLoops -= loopsDone;
            amount -= promoted;
            toRepay += promoted;
        }

        /// Breaking repay ///

        // Demote peer-to-peer suppliers.
        if (amount > 0) {
            uint256 demoted = _demoteSuppliers(underlying, amount, maxLoops);

            // Increase the peer-to-peer supply delta.
            if (demoted < amount) {
                deltas.p2pSupplyDelta += (amount - demoted).rayDiv(indexes.supply.poolIndex);
                emit Events.P2PSupplyDeltaUpdated(underlying, deltas.p2pSupplyDelta);
            }

            // Math.min as the last decimal might flip.
            deltas.p2pSupplyAmount -= Math.min(demoted.rayDiv(indexes.supply.p2pIndex), deltas.p2pSupplyAmount);
            deltas.p2pBorrowAmount -= Math.min(amount.rayDiv(indexes.borrow.p2pIndex), deltas.p2pBorrowAmount);
            emit Events.P2PAmountsUpdated(underlying, deltas.p2pSupplyAmount, deltas.p2pBorrowAmount);

            /// Note: Only used in breaking repay. Suppliers should not be able to supply if the pool is supply capped.
            toSupply = _handleSupplyCap(underlying, amount);
        }
    }

    function _executeWithdraw(
        address underlying,
        uint256 amount,
        address user,
        uint256 maxLoops,
        Types.Indexes256 memory indexes
    ) internal returns (Types.OutPositionVars memory vars) {
        Types.MarketBalances storage marketBalances = _marketBalances[underlying];
        Types.Market storage market = _market[underlying];
        Types.Deltas storage deltas = market.deltas;

        vars.onPool = marketBalances.scaledPoolSupplyBalance(user);
        vars.inP2P = marketBalances.scaledP2PSupplyBalance(user);

        /// Pool withdraw ///

        // Withdraw supply on pool.
        if (vars.onPool > 0) {
            vars.toWithdraw = Math.min(vars.onPool.rayMul(indexes.supply.poolIndex), amount);
            amount -= vars.toWithdraw;
            vars.onPool -= Math.min(vars.onPool, vars.toWithdraw.rayDiv(indexes.supply.poolIndex));

            if (amount == 0) {
                _updateSupplierInDS(underlying, user, vars.onPool, vars.inP2P);

                return vars;
            }
        }

        vars.inP2P -= Math.min(vars.inP2P, amount.rayDiv(indexes.supply.p2pIndex)); // In peer-to-peer supply unit.

        /// Idle Withdraw ///

        if (amount > 0 && market.idleSupply > 0 && vars.inP2P > 0) {
            uint256 matchedIdle =
                Math.min(Math.min(market.idleSupply, amount), vars.inP2P.rayMul(indexes.supply.p2pIndex));
            market.idleSupply -= matchedIdle;
        }

        _updateSupplierInDS(underlying, user, vars.onPool, vars.inP2P);

        // Reduce the peer-to-peer supply delta.
        if (amount > 0 && deltas.p2pSupplyDelta > 0) {
            uint256 matchedDelta = Math.min(deltas.p2pSupplyDelta.rayMul(indexes.supply.poolIndex), amount); // In underlying.

            deltas.p2pSupplyDelta = deltas.p2pSupplyDelta.zeroFloorSub(amount.rayDiv(indexes.supply.poolIndex));
            deltas.p2pSupplyAmount -= matchedDelta.rayDiv(indexes.supply.p2pIndex);
            vars.toWithdraw += matchedDelta;
            amount -= matchedDelta;
            emit Events.P2PSupplyDeltaUpdated(underlying, deltas.p2pSupplyDelta);
            emit Events.P2PAmountsUpdated(underlying, deltas.p2pSupplyAmount, deltas.p2pBorrowAmount);
        }

        /// Transfer withdraw ///

        // Promote pool suppliers.
        if (amount > 0 && !market.pauseStatuses.isP2PDisabled && marketBalances.poolSuppliers.getHead() != address(0)) {
            (uint256 promoted, uint256 loopsDone) = _promoteSuppliers(underlying, amount, maxLoops);
            maxLoops -= loopsDone;
            amount -= promoted;
            vars.toWithdraw += promoted;
        }

        /// Breaking withdraw ///

        // Demote peer-to-peer borrowers.
        if (amount > 0) {
            uint256 demoted = _demoteBorrowers(underlying, amount, maxLoops);

            // Increase the peer-to-peer borrow delta.
            if (demoted < amount) {
                deltas.p2pBorrowDelta += (amount - demoted).rayDiv(indexes.borrow.poolIndex);
                emit Events.P2PBorrowDeltaUpdated(underlying, deltas.p2pBorrowDelta);
            }

            deltas.p2pSupplyAmount -= Math.min(deltas.p2pSupplyAmount, amount.rayDiv(indexes.supply.p2pIndex));
            deltas.p2pBorrowAmount -= Math.min(deltas.p2pBorrowAmount, demoted.rayDiv(indexes.borrow.p2pIndex));
            emit Events.P2PAmountsUpdated(underlying, deltas.p2pSupplyAmount, deltas.p2pBorrowAmount);
            vars.toBorrow = amount;
        }
    }

    function _calculateAmountToSeize(
        address underlyingBorrowed,
        address underlyingCollateral,
        uint256 maxToLiquidate,
        address borrower,
        Types.MarketSideIndexes256 memory collateralIndexes
    ) internal view returns (uint256 amountToLiquidate, uint256 amountToSeize) {
        amountToLiquidate = maxToLiquidate;
        (,, uint256 liquidationBonus, uint256 collateralTokenUnit,,) =
            _POOL.getConfiguration(underlyingCollateral).getParams();
        uint256 borrowTokenUnit = _POOL.getConfiguration(underlyingBorrowed).getDecimals();

        unchecked {
            collateralTokenUnit = 10 ** collateralTokenUnit;
            borrowTokenUnit = 10 ** borrowTokenUnit;
        }

        IPriceOracleGetter oracle = IPriceOracleGetter(_ADDRESSES_PROVIDER.getPriceOracle());
        uint256 borrowPrice = oracle.getAssetPrice(underlyingBorrowed);
        uint256 collateralPrice = oracle.getAssetPrice(underlyingCollateral);

        amountToSeize = ((amountToLiquidate * borrowPrice * collateralTokenUnit) / (borrowTokenUnit * collateralPrice))
            .percentMul(liquidationBonus);

        uint256 collateralBalance = _getUserSupplyBalanceFromIndexes(underlyingCollateral, borrower, collateralIndexes);

        if (amountToSeize > collateralBalance) {
            amountToSeize = collateralBalance;
            amountToLiquidate = (
                (collateralBalance * collateralPrice * borrowTokenUnit) / (borrowPrice * collateralTokenUnit)
            ).percentDiv(liquidationBonus);
        }
    }

    function _handleSupplyCap(address underlying, uint256 amount) internal returns (uint256 toSupply) {
        DataTypes.ReserveConfigurationMap memory config = _POOL.getConfiguration(underlying);
        uint256 supplyCap = config.getSupplyCap() * (10 ** config.getDecimals());
        if (supplyCap == 0) return amount;

        uint256 totalSupply = ERC20(_market[underlying].aToken).totalSupply();
        if (totalSupply + amount > supplyCap) {
            toSupply = supplyCap - totalSupply;
            _market[underlying].idleSupply += amount - toSupply;
        } else {
            toSupply = amount;
        }
    }
}<|MERGE_RESOLUTION|>--- conflicted
+++ resolved
@@ -309,16 +309,7 @@
 
             if (amount == 0) {
                 _updateBorrowerInDS(underlying, user, onPool, inP2P);
-<<<<<<< HEAD
-                return (onPool, inP2P, toSupply, toRepay);
-=======
-
-                if (inP2P == 0 && onPool == 0) {
-                    _userBorrows[user].remove(underlying);
-                }
-
                 return (onPool, inP2P, 0, toRepay);
->>>>>>> 21bb6830
             }
         }
 
