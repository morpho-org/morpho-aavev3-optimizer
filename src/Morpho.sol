// SPDX-License-Identifier: AGPL-3.0-only
pragma solidity ^0.8.17;

import {IERC1155} from "./interfaces/IERC1155.sol";

<<<<<<< HEAD
import {MarketLib, MarketBalanceLib} from "./libraries/Libraries.sol";
=======
import {MarketLib} from "./libraries/MarketLib.sol";
import {MarketBalanceLib} from "./libraries/MarketBalanceLib.sol";
>>>>>>> cf892b2a
import {Types} from "./libraries/Types.sol";
import {Events} from "./libraries/Events.sol";
import {Errors} from "./libraries/Errors.sol";

import {DelegateCall} from "@morpho-utils/DelegateCall.sol";

import {MorphoGetters} from "./MorphoGetters.sol";
import {MorphoSetters} from "./MorphoSetters.sol";
import {EntryPositionsManager} from "./EntryPositionsManager.sol";
import {ExitPositionsManager} from "./ExitPositionsManager.sol";

<<<<<<< HEAD
=======
// @note: To add: IERC1155, Ownable
>>>>>>> cf892b2a
contract Morpho is MorphoGetters, MorphoSetters {
    using MarketBalanceLib for Types.MarketBalances;
    using MarketLib for Types.Market;
    using DelegateCall for address;

    /// EXTERNAL ///

    function supply(address underlying, uint256 amount, address onBehalf, uint256 maxLoops)
        external
        returns (uint256 supplied)
    {
        bytes memory returnData = _entryPositionsManager.functionDelegateCall(
            abi.encodeWithSelector(
                EntryPositionsManager.supplyLogic.selector, underlying, amount, msg.sender, onBehalf, maxLoops
            )
        );
        return (abi.decode(returnData, (uint256)));
    }

    function supplyCollateral(address underlying, uint256 amount, address onBehalf)
        external
        returns (uint256 supplied)
    {
        bytes memory returnData = _entryPositionsManager.functionDelegateCall(
            abi.encodeWithSelector(
                EntryPositionsManager.supplyCollateralLogic.selector, underlying, amount, msg.sender, onBehalf
            )
        );
        return (abi.decode(returnData, (uint256)));
    }

    function borrow(address underlying, uint256 amount, address receiver, uint256 maxLoops)
        external
        returns (uint256 borrowed)
    {
        bytes memory returnData = _entryPositionsManager.functionDelegateCall(
            abi.encodeWithSelector(
                EntryPositionsManager.borrowLogic.selector, underlying, amount, msg.sender, receiver, maxLoops
            )
        );
        return (abi.decode(returnData, (uint256)));
    }

    function repay(address underlying, uint256 amount, address onBehalf, uint256 maxLoops)
        external
        returns (uint256 repaid)
    {
        bytes memory returnData = _exitPositionsManager.functionDelegateCall(
            abi.encodeWithSelector(
                ExitPositionsManager.repayLogic.selector, underlying, amount, msg.sender, onBehalf, maxLoops
            )
        );
        return (abi.decode(returnData, (uint256)));
    }

    function withdraw(address underlying, uint256 amount, address to, uint256 maxLoops)
        external
        returns (uint256 withdrawn)
    {
        bytes memory returnData = _exitPositionsManager.functionDelegateCall(
            abi.encodeWithSelector(
                ExitPositionsManager.withdrawLogic.selector, underlying, amount, msg.sender, to, maxLoops
            )
        );
        return (abi.decode(returnData, (uint256)));
    }

    function withdrawCollateral(address underlying, uint256 amount, address to) external returns (uint256 withdrawn) {
        bytes memory returnData = _exitPositionsManager.functionDelegateCall(
            abi.encodeWithSelector(
                ExitPositionsManager.withdrawCollateralLogic.selector, underlying, amount, msg.sender, to
            )
        );
        return (abi.decode(returnData, (uint256)));
    }

    function liquidate(address underlyingBorrowed, address underlyingCollateral, address user, uint256 amount)
        external
        returns (uint256 repaid, uint256 seized)
    {
        bytes memory returnData = _exitPositionsManager.functionDelegateCall(
            abi.encodeWithSelector(
                ExitPositionsManager.liquidateLogic.selector,
                underlyingBorrowed,
                underlyingCollateral,
                amount,
                user,
                msg.sender
            )
        );
        return (abi.decode(returnData, (uint256, uint256)));
    }

    /// ERC1155 ///

    /// @inheritdoc IERC1155
    function safeTransferFrom(address _from, address _to, uint256 _id, uint256 _value, bytes calldata _data) external {
        transferFrom(_from, _to, _id, _value);

        _doSafeTransferAcceptanceCheck(_from, _to, _id, _value, _data);
    }

    /// @inheritdoc IERC1155
    function safeBatchTransferFrom(
        address _from,
        address _to,
        uint256[] calldata _ids,
        uint256[] calldata _values,
        bytes calldata _data
    ) external {
        batchTransferFrom(_from, _to, _ids, _values);

        _doSafeBatchTransferAcceptanceCheck(_from, _to, _ids, _values, _data);
    }

    function transferFrom(address _from, address _to, uint256 _id, uint256 _value) public {
        if (_to == address(0)) revert Errors.AddressIsZero();

        _transfer(_from, _to, _id, _value);

        emit IERC1155.TransferSingle(msg.sender, _from, _to, _id, _value);
    }

    function batchTransferFrom(address _from, address _to, uint256[] calldata _ids, uint256[] calldata _values)
        public
    {
        if (_to == address(0)) revert Errors.AddressIsZero();
        if (_values.length != _ids.length) revert Errors.LengthMismatch();

        for (uint256 i = 0; i < _ids.length; ++i) {
            uint256 id = _ids[i];
            uint256 amount = _values[i];

            _transfer(_from, _to, id, amount);
        }

        emit IERC1155.TransferBatch(msg.sender, _from, _to, _ids, _values);
    }

    /// INTERNAL ///

    function _transfer(address _from, address _to, uint256 _id, uint256 _amount) internal {
        if (_amount == 0) revert Errors.AmountIsZero();

        (address underlying, Types.PositionType positionType) = _decodeId(_id);
        if (_amount <= _balanceOf(_from, underlying, positionType)) revert Errors.InsufficientBalance();
        if (_from != msg.sender && !_isApprovedForBy[underlying][_from][msg.sender]) {
            revert Errors.UnauthorisedTransfer();
        }

        if (positionType == Types.PositionType.SUPPLY) {
            _transferSupply(underlying, _from, _to);
        } else if (positionType == Types.PositionType.COLLATERAL) {
            _transferCollateral(underlying, _from, _to);
        } else if (positionType == Types.PositionType.BORROW) {
            _transferBorrow(underlying, _from, _to);
        }
    }
}<|MERGE_RESOLUTION|>--- conflicted
+++ resolved
@@ -3,12 +3,8 @@
 
 import {IERC1155} from "./interfaces/IERC1155.sol";
 
-<<<<<<< HEAD
-import {MarketLib, MarketBalanceLib} from "./libraries/Libraries.sol";
-=======
 import {MarketLib} from "./libraries/MarketLib.sol";
 import {MarketBalanceLib} from "./libraries/MarketBalanceLib.sol";
->>>>>>> cf892b2a
 import {Types} from "./libraries/Types.sol";
 import {Events} from "./libraries/Events.sol";
 import {Errors} from "./libraries/Errors.sol";
@@ -17,14 +13,12 @@
 
 import {MorphoGetters} from "./MorphoGetters.sol";
 import {MorphoSetters} from "./MorphoSetters.sol";
+import {Morpho1155} from "./Morpho1155.sol";
 import {EntryPositionsManager} from "./EntryPositionsManager.sol";
 import {ExitPositionsManager} from "./ExitPositionsManager.sol";
 
-<<<<<<< HEAD
-=======
 // @note: To add: IERC1155, Ownable
->>>>>>> cf892b2a
-contract Morpho is MorphoGetters, MorphoSetters {
+contract Morpho is MorphoGetters, MorphoSetters, Morpho1155 {
     using MarketBalanceLib for Types.MarketBalances;
     using MarketLib for Types.Market;
     using DelegateCall for address;
@@ -116,70 +110,4 @@
         );
         return (abi.decode(returnData, (uint256, uint256)));
     }
-
-    /// ERC1155 ///
-
-    /// @inheritdoc IERC1155
-    function safeTransferFrom(address _from, address _to, uint256 _id, uint256 _value, bytes calldata _data) external {
-        transferFrom(_from, _to, _id, _value);
-
-        _doSafeTransferAcceptanceCheck(_from, _to, _id, _value, _data);
-    }
-
-    /// @inheritdoc IERC1155
-    function safeBatchTransferFrom(
-        address _from,
-        address _to,
-        uint256[] calldata _ids,
-        uint256[] calldata _values,
-        bytes calldata _data
-    ) external {
-        batchTransferFrom(_from, _to, _ids, _values);
-
-        _doSafeBatchTransferAcceptanceCheck(_from, _to, _ids, _values, _data);
-    }
-
-    function transferFrom(address _from, address _to, uint256 _id, uint256 _value) public {
-        if (_to == address(0)) revert Errors.AddressIsZero();
-
-        _transfer(_from, _to, _id, _value);
-
-        emit IERC1155.TransferSingle(msg.sender, _from, _to, _id, _value);
-    }
-
-    function batchTransferFrom(address _from, address _to, uint256[] calldata _ids, uint256[] calldata _values)
-        public
-    {
-        if (_to == address(0)) revert Errors.AddressIsZero();
-        if (_values.length != _ids.length) revert Errors.LengthMismatch();
-
-        for (uint256 i = 0; i < _ids.length; ++i) {
-            uint256 id = _ids[i];
-            uint256 amount = _values[i];
-
-            _transfer(_from, _to, id, amount);
-        }
-
-        emit IERC1155.TransferBatch(msg.sender, _from, _to, _ids, _values);
-    }
-
-    /// INTERNAL ///
-
-    function _transfer(address _from, address _to, uint256 _id, uint256 _amount) internal {
-        if (_amount == 0) revert Errors.AmountIsZero();
-
-        (address underlying, Types.PositionType positionType) = _decodeId(_id);
-        if (_amount <= _balanceOf(_from, underlying, positionType)) revert Errors.InsufficientBalance();
-        if (_from != msg.sender && !_isApprovedForBy[underlying][_from][msg.sender]) {
-            revert Errors.UnauthorisedTransfer();
-        }
-
-        if (positionType == Types.PositionType.SUPPLY) {
-            _transferSupply(underlying, _from, _to);
-        } else if (positionType == Types.PositionType.COLLATERAL) {
-            _transferCollateral(underlying, _from, _to);
-        } else if (positionType == Types.PositionType.BORROW) {
-            _transferBorrow(underlying, _from, _to);
-        }
-    }
 }