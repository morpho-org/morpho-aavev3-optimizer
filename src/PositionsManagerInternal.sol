// SPDX-License-Identifier: AGPL-3.0-only
pragma solidity ^0.8.17;

import {IPriceOracleSentinel} from "@aave-v3-core/interfaces/IPriceOracleSentinel.sol";

import {Types} from "./libraries/Types.sol";
import {Events} from "./libraries/Events.sol";
import {Errors} from "./libraries/Errors.sol";
import {Constants} from "./libraries/Constants.sol";
import {MarketLib} from "./libraries/MarketLib.sol";
import {DeltasLib} from "./libraries/DeltasLib.sol";
import {MarketSideDeltaLib} from "./libraries/MarketSideDeltaLib.sol";
import {MarketBalanceLib} from "./libraries/MarketBalanceLib.sol";

import {DataTypes} from "@aave-v3-core/protocol/libraries/types/DataTypes.sol";
import {ReserveConfiguration} from "@aave-v3-core/protocol/libraries/configuration/ReserveConfiguration.sol";

import {Math} from "@morpho-utils/math/Math.sol";
import {WadRayMath} from "@morpho-utils/math/WadRayMath.sol";
import {PercentageMath} from "@morpho-utils/math/PercentageMath.sol";

import {LogarithmicBuckets} from "@morpho-data-structures/LogarithmicBuckets.sol";
import {EnumerableSet} from "@openzeppelin/contracts/utils/structs/EnumerableSet.sol";

import {MatchingEngine} from "./MatchingEngine.sol";

import {ERC20} from "@solmate/tokens/ERC20.sol";

abstract contract PositionsManagerInternal is MatchingEngine {
    using Math for uint256;
    using WadRayMath for uint256;
    using PercentageMath for uint256;
    using MarketLib for Types.Market;
    using DeltasLib for Types.Deltas;
    using MarketSideDeltaLib for Types.MarketSideDelta;
    using MarketBalanceLib for Types.MarketBalances;
    using EnumerableSet for EnumerableSet.AddressSet;
    using LogarithmicBuckets for LogarithmicBuckets.Buckets;
    using ReserveConfiguration for DataTypes.ReserveConfigurationMap;

    /// @dev Validates the manager's permission.
    function _validatePermission(address delegator, address manager) internal view {
        if (!(delegator == manager || _isManaging[delegator][manager])) revert Errors.PermissionDenied();
    }

    /// @dev Validates the input.
    function _validateInput(address underlying, uint256 amount, address user)
        internal
        view
        returns (Types.Market storage market)
    {
        if (user == address(0)) revert Errors.AddressIsZero();
        if (amount == 0) revert Errors.AmountIsZero();

        market = _market[underlying];
        if (!market.isCreated()) revert Errors.MarketNotCreated();
    }

    /// @dev Validates the manager's permission and the input.
    function _validateManagerInput(address underlying, uint256 amount, address onBehalf, address receiver)
        internal
        view
        returns (Types.Market storage market)
    {
        if (receiver == address(0)) revert Errors.AddressIsZero();

        market = _validateInput(underlying, amount, onBehalf);

        _validatePermission(onBehalf, msg.sender);
    }

    /// @dev Validates a supply action.
    function _validateSupply(address underlying, uint256 amount, address user)
        internal
        view
        returns (Types.Market storage market)
    {
        market = _validateInput(underlying, amount, user);
        if (market.isSupplyPaused()) revert Errors.SupplyIsPaused();
    }

    /// @dev Validates a supply collateral action.
    function _validateSupplyCollateral(address underlying, uint256 amount, address user) internal view {
        Types.Market storage market = _validateInput(underlying, amount, user);
        if (market.isSupplyCollateralPaused()) revert Errors.SupplyCollateralIsPaused();
    }

    /// @dev Validates a borrow action.
    function _validateBorrow(address underlying, uint256 amount, address borrower, address receiver)
        internal
        view
        returns (Types.Market storage market)
    {
        market = _validateManagerInput(underlying, amount, borrower, receiver);
        if (market.isBorrowPaused()) revert Errors.BorrowIsPaused();
    }

    /// @dev Authorizes a borrow action.
    function _authorizeBorrow(address underlying, uint256 amount, address borrower, Types.Indexes256 memory indexes)
        internal
        view
    {
        DataTypes.ReserveConfigurationMap memory config = _POOL.getConfiguration(underlying);
        if (!config.getBorrowingEnabled()) revert Errors.BorrowingNotEnabled();
        if (_E_MODE_CATEGORY_ID != 0 && _E_MODE_CATEGORY_ID != config.getEModeCategory()) {
            revert Errors.InconsistentEMode();
        }

        Types.Market storage market = _market[underlying];
        Types.MarketSideDelta memory delta = market.deltas.borrow;
        uint256 totalP2P = delta.scaledTotalP2P.rayMul(indexes.borrow.p2pIndex).zeroFloorSub(
            delta.scaledDeltaPool.rayMul(indexes.borrow.poolIndex)
        );

        uint256 borrowCap = config.getBorrowCap() * (10 ** config.getDecimals());
        uint256 totalDebt = ERC20(market.variableDebtToken).totalSupply() + ERC20(market.stableDebtToken).totalSupply();

        if (amount + totalP2P + totalDebt > borrowCap) revert Errors.ExceedsBorrowCap();

        Types.LiquidityData memory values = _liquidityData(underlying, borrower, 0, amount);
        if (values.debt > values.borrowable) revert Errors.UnauthorizedBorrow();
    }

    /// @dev Validates a repay action.
    function _validateRepay(address underlying, uint256 amount, address user)
        internal
        view
        returns (Types.Market storage market)
    {
        market = _validateInput(underlying, amount, user);
        if (market.isRepayPaused()) revert Errors.RepayIsPaused();
    }

    /// @dev Validates a withdraw action.
    function _validateWithdraw(address underlying, uint256 amount, address supplier, address receiver)
        internal
        view
        returns (Types.Market storage market)
    {
        market = _validateManagerInput(underlying, amount, supplier, receiver);
        if (market.isWithdrawPaused()) revert Errors.WithdrawIsPaused();
    }

    /// @dev Validates a withdraw collateral action.
    function _validateWithdrawCollateral(address underlying, uint256 amount, address supplier, address receiver)
        internal
        view
        returns (Types.Market storage market)
    {
        market = _validateManagerInput(underlying, amount, supplier, receiver);
        if (market.isWithdrawCollateralPaused()) revert Errors.WithdrawCollateralIsPaused();
    }

    /// @dev Authorizes a withdraw collateral action.
    function _authorizeWithdrawCollateral(address underlying, uint256 amount, address supplier) internal view {
        if (_getUserHealthFactor(underlying, supplier, amount) < Constants.DEFAULT_LIQUIDATION_THRESHOLD) {
            revert Errors.UnauthorizedWithdraw();
        }
    }

    /// @dev Authorizes a liquidate action.
    function _authorizeLiquidate(address underlyingBorrowed, address underlyingCollateral, address borrower)
        internal
        view
        returns (uint256)
    {
        if (borrower == address(0)) revert Errors.AddressIsZero();

        Types.Market storage borrowMarket = _market[underlyingBorrowed];
        Types.Market storage collateralMarket = _market[underlyingCollateral];

        if (!collateralMarket.isCreated() || !borrowMarket.isCreated()) revert Errors.MarketNotCreated();

        if (collateralMarket.isLiquidateCollateralPaused()) revert Errors.LiquidateCollateralIsPaused();
        if (borrowMarket.isLiquidateBorrowPaused()) revert Errors.LiquidateBorrowIsPaused();

        if (borrowMarket.isDeprecated()) return Constants.MAX_CLOSE_FACTOR; // Allow liquidation of the whole debt.

        uint256 healthFactor = _getUserHealthFactor(address(0), borrower, 0);
        if (healthFactor >= Constants.DEFAULT_LIQUIDATION_THRESHOLD) {
            revert Errors.UnauthorizedLiquidate();
        }

        if (healthFactor >= Constants.MIN_LIQUIDATION_THRESHOLD) {
            address priceOracleSentinel = _ADDRESSES_PROVIDER.getPriceOracleSentinel();

            if (priceOracleSentinel != address(0) && !IPriceOracleSentinel(priceOracleSentinel).isLiquidationAllowed())
            {
                revert Errors.UnauthorizedLiquidate();
            }

            return Constants.DEFAULT_CLOSE_FACTOR;
        }

        return Constants.MAX_CLOSE_FACTOR;
    }

    /// @dev Performs the accounting of a supply action.
    function _accountSupply(
        address underlying,
        uint256 amount,
        address onBehalf,
        uint256 maxIterations,
        Types.Indexes256 memory indexes
    ) internal returns (Types.SupplyRepayVars memory vars) {
        Types.Market storage market = _market[underlying];
        Types.MarketBalances storage marketBalances = _marketBalances[underlying];
        vars.onPool = marketBalances.scaledPoolSupplyBalance(onBehalf);
        vars.inP2P = marketBalances.scaledP2PSupplyBalance(onBehalf);

        /// Peer-to-peer supply ///

        if (!market.isP2PDisabled()) {
            // Decrease the peer-to-peer borrow delta.
            (amount, vars.toRepay) =
                market.deltas.borrow.decreaseDelta(underlying, amount, indexes.borrow.poolIndex, true);

            // Promote pool borrowers.
            uint256 promoted;
            (amount, promoted,) = _promoteRoutine(underlying, amount, maxIterations, _promoteBorrowers);
            vars.toRepay += promoted;

            // Update the peer-to-peer totals.
            vars.inP2P += market.deltas.increaseP2P(underlying, promoted, vars.toRepay, indexes, true);
        }

        /// Pool supply ///

        // Supply on pool.
        (vars.toSupply, vars.onPool) = _addToPool(amount, vars.onPool, indexes.supply.poolIndex);

        _updateSupplierInDS(underlying, onBehalf, vars.onPool, vars.inP2P, false);
    }

    /// @dev Performs the accounting of a borrow action.
    ///      Note: the borrower's set of borrowed market is updated in `_updateBorrowerInDS`.
    function _accountBorrow(
        address underlying,
        uint256 amount,
        address borrower,
        uint256 maxIterations,
        Types.Indexes256 memory indexes
    ) internal returns (Types.BorrowWithdrawVars memory vars) {
        Types.Market storage market = _market[underlying];
        Types.MarketBalances storage marketBalances = _marketBalances[underlying];
        vars.onPool = marketBalances.scaledPoolBorrowBalance(borrower);
        vars.inP2P = marketBalances.scaledP2PBorrowBalance(borrower);

        /// Peer-to-peer borrow ///

        if (!market.isP2PDisabled()) {
            // Decrease the peer-to-peer idle supply.
            uint256 matchedIdle;
            (amount, matchedIdle) = market.decreaseIdle(underlying, amount);

            // Decrease the peer-to-peer supply delta.
            (amount, vars.toWithdraw) =
                market.deltas.supply.decreaseDelta(underlying, amount, indexes.supply.poolIndex, false);

            // Promote pool suppliers.
            uint256 promoted;
            (amount, promoted,) = _promoteRoutine(underlying, amount, maxIterations, _promoteSuppliers);
            vars.toWithdraw += promoted;

            // Update the peer-to-peer totals.
            vars.inP2P += market.deltas.increaseP2P(underlying, promoted, vars.toWithdraw + matchedIdle, indexes, false);
        }

        /// Pool borrow ///

        // Borrow on pool.
        (vars.toBorrow, vars.onPool) = _addToPool(amount, vars.onPool, indexes.borrow.poolIndex);

        _updateBorrowerInDS(underlying, borrower, vars.onPool, vars.inP2P, false);
    }

    /// @dev Performs the accounting of a repay action.
    ///      Note: the borrower's set of borrowed market is updated in `_updateBorrowerInDS`.
    function _accountRepay(
        address underlying,
        uint256 amount,
        address onBehalf,
        uint256 maxIterations,
        Types.Indexes256 memory indexes
    ) internal returns (Types.SupplyRepayVars memory vars) {
        Types.MarketBalances storage marketBalances = _marketBalances[underlying];
        vars.onPool = marketBalances.scaledPoolBorrowBalance(onBehalf);
        vars.inP2P = marketBalances.scaledP2PBorrowBalance(onBehalf);

        /// Pool repay ///

        // Repay borrow on pool.
        (vars.toRepay, amount, vars.onPool) = _subFromPool(amount, vars.onPool, indexes.borrow.poolIndex);

        // Repay borrow peer-to-peer.
        vars.inP2P = vars.inP2P.zeroFloorSub(amount.rayDiv(indexes.borrow.p2pIndex)); // In peer-to-peer borrow unit.

        _updateBorrowerInDS(underlying, onBehalf, vars.onPool, vars.inP2P, false);

        if (amount == 0) return vars;

        Types.Market storage market = _market[underlying];

        // Decrease the peer-to-peer borrow delta.
        uint256 toRepayStep;
        (amount, toRepayStep) = market.deltas.borrow.decreaseDelta(underlying, amount, indexes.borrow.poolIndex, true);
        vars.toRepay += toRepayStep;
        uint256 p2pTotalBorrowDecrease = toRepayStep;

        // Repay the fee.
        amount = market.deltas.repayFee(amount, indexes);

        /// Transfer repay ///

        if (!market.isP2PDisabled()) {
            // Promote pool borrowers.
            (vars.toSupply, toRepayStep, maxIterations) =
                _promoteRoutine(underlying, amount, maxIterations, _promoteBorrowers);
            vars.toRepay += toRepayStep;
        } else {
            vars.toSupply = amount;
        }

        /// Breaking repay ///

        // Demote peer-to-peer suppliers.
        uint256 demoted = _demoteSuppliers(underlying, vars.toSupply, maxIterations);

        // Increase the peer-to-peer supply delta.
        market.deltas.supply.increaseDelta(underlying, vars.toSupply - demoted, indexes.supply, false);

        // Update the peer-to-peer totals.
        market.deltas.decreaseP2P(underlying, demoted, vars.toSupply + p2pTotalBorrowDecrease, indexes, false);

        // Handle the supply cap.
        vars.toSupply = market.increaseIdle(underlying, vars.toSupply, _POOL.getConfiguration(underlying));
    }

    /// @dev Performs the accounting of a withdraw action.
    function _accountWithdraw(
        address underlying,
        uint256 amount,
        address supplier,
        uint256 maxIterations,
        Types.Indexes256 memory indexes
    ) internal returns (Types.BorrowWithdrawVars memory vars) {
        Types.MarketBalances storage marketBalances = _marketBalances[underlying];
        vars.onPool = marketBalances.scaledPoolSupplyBalance(supplier);
        vars.inP2P = marketBalances.scaledP2PSupplyBalance(supplier);

        /// Pool withdraw ///

        // Withdraw supply on pool.
        (vars.toWithdraw, amount, vars.onPool) = _subFromPool(amount, vars.onPool, indexes.supply.poolIndex);

        Types.Market storage market = _market[underlying];

        // Withdraw supply peer-to-peer.
        vars.inP2P = vars.inP2P.zeroFloorSub(amount.rayDiv(indexes.supply.p2pIndex)); // In peer-to-peer supply unit.

        _updateSupplierInDS(underlying, supplier, vars.onPool, vars.inP2P, false);

        if (amount == 0) return vars;

        // Decrease the peer-to-peer idle supply.
        uint256 matchedIdle;
        (amount, matchedIdle) = market.decreaseIdle(underlying, amount);

        // Decrease the peer-to-peer supply delta.
        uint256 toWithdrawStep;
        (amount, toWithdrawStep) =
            market.deltas.supply.decreaseDelta(underlying, amount, indexes.supply.poolIndex, false);
        vars.toWithdraw += toWithdrawStep;
        uint256 p2pTotalSupplyDecrease = toWithdrawStep + matchedIdle;

        /// Transfer withdraw ///

        if (!market.isP2PDisabled()) {
            // Promote pool suppliers.
            (vars.toBorrow, toWithdrawStep, maxIterations) =
                _promoteRoutine(underlying, amount, maxIterations, _promoteSuppliers);
            vars.toWithdraw += toWithdrawStep;
        } else {
            vars.toBorrow = amount;
        }

        /// Breaking withdraw ///

        // Demote peer-to-peer borrowers.
        uint256 demoted = _demoteBorrowers(underlying, vars.toBorrow, maxIterations);

        // Increase the peer-to-peer borrow delta.
        market.deltas.borrow.increaseDelta(underlying, vars.toBorrow - demoted, indexes.borrow, true);

        // Update the peer-to-peer totals.
        market.deltas.decreaseP2P(underlying, demoted, vars.toBorrow + p2pTotalSupplyDecrease, indexes, true);
    }

    /// @dev Performs the accounting of a supply action.
    function _accountSupplyCollateral(address underlying, uint256 amount, address onBehalf, uint256 poolSupplyIndex)
        internal
        returns (uint256 collateralBalance)
    {
        Types.MarketBalances storage marketBalances = _marketBalances[underlying];

        collateralBalance = marketBalances.collateral[onBehalf] + amount.rayDiv(poolSupplyIndex);
        marketBalances.collateral[onBehalf] = collateralBalance;

        _userCollaterals[onBehalf].add(underlying);
    }

    /// @dev Performs the accounting of a withdraw collateral action.
    function _accountWithdrawCollateral(address underlying, uint256 amount, address onBehalf, uint256 poolSupplyIndex)
        internal
        returns (uint256 collateralBalance)
    {
        Types.MarketBalances storage marketBalances = _marketBalances[underlying];

        collateralBalance = marketBalances.collateral[onBehalf].zeroFloorSub(amount.rayDivUp(poolSupplyIndex));
        marketBalances.collateral[onBehalf] = collateralBalance;

        if (collateralBalance == 0) _userCollaterals[onBehalf].remove(underlying);
    }

    /// @dev Executes a supply action.

    function _executeSupply(
        address underlying,
        uint256 amount,
        address from,
        address onBehalf,
        uint256 maxIterations,
        Types.Indexes256 memory indexes
    ) internal returns (Types.SupplyRepayVars memory vars) {
        vars = _accountSupply(underlying, amount, onBehalf, maxIterations, indexes);

        emit Events.Supplied(from, onBehalf, underlying, amount, vars.onPool, vars.inP2P);
    }

    /// @dev Executes a borrow action.
    function _executeBorrow(
        address underlying,
        uint256 amount,
        address onBehalf,
        address receiver,
        uint256 maxIterations,
        Types.Indexes256 memory indexes
    ) internal returns (Types.BorrowWithdrawVars memory vars) {
        vars = _accountBorrow(underlying, amount, onBehalf, maxIterations, indexes);

        emit Events.Borrowed(msg.sender, onBehalf, receiver, underlying, amount, vars.onPool, vars.inP2P);
    }

    /// @dev Executes a repay action.
    function _executeRepay(
        address underlying,
        uint256 amount,
        address repayer,
        address onBehalf,
        uint256 maxIterations,
        Types.Indexes256 memory indexes
    ) internal returns (Types.SupplyRepayVars memory vars) {
        vars = _accountRepay(underlying, amount, onBehalf, maxIterations, indexes);

        emit Events.Repaid(repayer, onBehalf, underlying, amount, vars.onPool, vars.inP2P);
    }

    /// @dev Executes a withdraw action.
    function _executeWithdraw(
        address underlying,
        uint256 amount,
        address onBehalf,
        address receiver,
        uint256 maxIterations,
        Types.Indexes256 memory indexes
    ) internal returns (Types.BorrowWithdrawVars memory vars) {
        vars = _accountWithdraw(underlying, amount, onBehalf, maxIterations, indexes);

        emit Events.Withdrawn(msg.sender, onBehalf, receiver, underlying, amount, vars.onPool, vars.inP2P);
    }

    /// @dev Executes a supply collateral action.
    function _executeSupplyCollateral(
        address underlying,
        uint256 amount,
        address from,
        address onBehalf,
        uint256 poolSupplyIndex
    ) internal {
        uint256 collateralBalance = _accountSupplyCollateral(underlying, amount, onBehalf, poolSupplyIndex);

        emit Events.CollateralSupplied(from, onBehalf, underlying, amount, collateralBalance);
    }

    /// @dev Executes a withdraw collateral action.
    function _executeWithdrawCollateral(
        address underlying,
        uint256 amount,
        address onBehalf,
        address receiver,
        uint256 poolSupplyIndex
    ) internal {
        uint256 collateralBalance = _accountWithdrawCollateral(underlying, amount, onBehalf, poolSupplyIndex);

        emit Events.CollateralWithdrawn(msg.sender, onBehalf, receiver, underlying, amount, collateralBalance);
    }

    /// @notice Given variables from a market side, calculates the amount to supply/borrow and a new on pool amount.
    /// @param amount The amount to supply/borrow.
    /// @param onPool The current user's scaled on pool balance.
    /// @param poolIndex The current pool index.
    /// @return The amount to supply/borrow and the new on pool amount.
    function _addToPool(uint256 amount, uint256 onPool, uint256 poolIndex) internal pure returns (uint256, uint256) {
        if (amount == 0) return (0, onPool);

        return (
            amount,
            onPool + amount.rayDiv(poolIndex) // In scaled balance.
        );
    }

    /// @notice Given variables from a market side, calculates the amount to repay/withdraw, the amount left to process, and a new on pool amount.
    /// @param amount The amount to repay/withdraw.
    /// @param onPool The current user's scaled on pool balance.
    /// @param poolIndex The current pool index.
    /// @return The amount left to process, the amount to repay/withdraw, and the new on pool amount.
    function _subFromPool(uint256 amount, uint256 onPool, uint256 poolIndex)
        internal
        pure
        returns (uint256, uint256, uint256)
    {
        if (onPool == 0) return (0, amount, onPool);

        uint256 toProcess = Math.min(onPool.rayMul(poolIndex), amount);

        return (
            amount - toProcess,
<<<<<<< HEAD
            onPool.zeroFloorSub(toProcess.rayDiv(poolIndex)) // In scaled balance.
=======
            toProcess,
            onPool.zeroFloorSub(toProcess.rayDivUp(poolIndex)) // In scaled balance.
>>>>>>> 5cebb76a
        );
    }

    /// @notice Given variables from a market side, promotes users and calculates the amount to repay/withdraw from promote,
    ///         the amount left to process, and the number of iterations left.
    /// @param underlying The underlying address.
    /// @param amount The amount to supply/borrow.
    /// @param maxIterations The maximum number of iterations to run.
    /// @param promote The promote function.
    /// @return The amount left to process, the amount to repay/withdraw from promote, and the number of iterations left.
    function _promoteRoutine(
        address underlying,
        uint256 amount,
        uint256 maxIterations,
        function(address, uint256, uint256) returns (uint256, uint256) promote
    ) internal returns (uint256, uint256, uint256) {
        if (amount == 0) return (amount, 0, maxIterations);

        (uint256 promoted, uint256 iterationsDone) = promote(underlying, amount, maxIterations); // In underlying.

        return (amount - promoted, promoted, maxIterations - iterationsDone);
    }
}<|MERGE_RESOLUTION|>--- conflicted
+++ resolved
@@ -290,7 +290,7 @@
         /// Pool repay ///
 
         // Repay borrow on pool.
-        (vars.toRepay, amount, vars.onPool) = _subFromPool(amount, vars.onPool, indexes.borrow.poolIndex);
+        (amount, vars.toRepay, vars.onPool) = _subFromPool(amount, vars.onPool, indexes.borrow.poolIndex);
 
         // Repay borrow peer-to-peer.
         vars.inP2P = vars.inP2P.zeroFloorSub(amount.rayDiv(indexes.borrow.p2pIndex)); // In peer-to-peer borrow unit.
@@ -351,7 +351,7 @@
         /// Pool withdraw ///
 
         // Withdraw supply on pool.
-        (vars.toWithdraw, amount, vars.onPool) = _subFromPool(amount, vars.onPool, indexes.supply.poolIndex);
+        (amount, vars.toWithdraw, vars.onPool) = _subFromPool(amount, vars.onPool, indexes.supply.poolIndex);
 
         Types.Market storage market = _market[underlying];
 
@@ -529,18 +529,14 @@
         pure
         returns (uint256, uint256, uint256)
     {
-        if (onPool == 0) return (0, amount, onPool);
+        if (onPool == 0) return (amount, 0, onPool);
 
         uint256 toProcess = Math.min(onPool.rayMul(poolIndex), amount);
 
         return (
             amount - toProcess,
-<<<<<<< HEAD
+            toProcess,
             onPool.zeroFloorSub(toProcess.rayDiv(poolIndex)) // In scaled balance.
-=======
-            toProcess,
-            onPool.zeroFloorSub(toProcess.rayDivUp(poolIndex)) // In scaled balance.
->>>>>>> 5cebb76a
         );
     }
 
