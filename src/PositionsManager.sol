--- conflicted
+++ resolved
@@ -15,11 +15,8 @@
 import {PercentageMath} from "@morpho-utils/math/PercentageMath.sol";
 
 import {ERC20, SafeTransferLib} from "@solmate/utils/SafeTransferLib.sol";
-<<<<<<< HEAD
-
-=======
 import {ERC20 as ERC20Permit2, Permit2Lib} from "@permit2/libraries/Permit2Lib.sol";
->>>>>>> 06bb9c04
+
 import {EnumerableSet} from "@openzeppelin/contracts/utils/structs/EnumerableSet.sol";
 
 import {MorphoStorage} from "./MorphoStorage.sol";
@@ -31,19 +28,13 @@
 /// @notice Abstract contract exposing logic functions delegate-called by the `Morpho` contract.
 contract PositionsManager is IPositionsManager, PositionsManagerInternal {
     using PoolLib for IPool;
-<<<<<<< HEAD
-=======
+    using MarketBalanceLib for Types.MarketBalances;
+
+    using Math for uint256;
+    using PercentageMath for uint256;
+
     using SafeTransferLib for ERC20;
     using Permit2Lib for ERC20Permit2;
-    using EnumerableSet for EnumerableSet.AddressSet;
->>>>>>> 06bb9c04
-    using MarketBalanceLib for Types.MarketBalances;
-
-    using Math for uint256;
-    using PercentageMath for uint256;
-
-    using Permit2Lib for ERC20;
-    using SafeTransferLib for ERC20;
 
     using EnumerableSet for EnumerableSet.AddressSet;
 
