// SPDX-License-Identifier: AGPL-3.0-only
pragma solidity ^0.8.0;

import {IPositionsManager} from "../../src/interfaces/IPositionsManager.sol";
import {IMorpho} from "../../src/interfaces/IMorpho.sol";

import {ReserveConfiguration} from "@aave-v3-core/protocol/libraries/configuration/ReserveConfiguration.sol";
import {TransparentUpgradeableProxy} from "@openzeppelin/contracts/proxy/transparent/TransparentUpgradeableProxy.sol";
import {ProxyAdmin} from "@openzeppelin/contracts/proxy/transparent/ProxyAdmin.sol";
import {TestUser} from "../helpers/TestUser.sol";

import {PositionsManager} from "../../src/PositionsManager.sol";
import {Morpho} from "../../src/Morpho.sol";

import "./ForkTest.sol";

contract IntegrationTest is ForkTest {
    using stdStorage for StdStorage;
    using PercentageMath for uint256;
    using ReserveConfiguration for DataTypes.ReserveConfigurationMap;

    uint256 internal constant INITIAL_BALANCE = 10_000_000_000 ether;
    uint256 internal constant MIN_USD_AMOUNT = 0.001e8; // AaveV3 base currency is USD, 8 decimals on all L2s.
    uint256 internal constant MAX_USD_AMOUNT = 100_000_000e8; // AaveV3 base currency is USD, 8 decimals on all L2s.

    IMorpho internal morpho;
    IPositionsManager internal positionsManager;

    ProxyAdmin internal proxyAdmin;

    IMorpho internal morphoImpl;
    TransparentUpgradeableProxy internal morphoProxy;

    TestUser internal user1;
    TestUser internal user2;
    TestUser internal promoter;

    struct TestMarket {
        address aToken;
        address debtToken;
        address underlying;
        string symbol;
        uint256 decimals;
        //
        uint256 ltv;
        uint256 lt;
        uint256 liquidationBonus;
        uint256 supplyCap;
        uint256 borrowCap;
        //
        uint16 reserveFactor;
        uint16 p2pIndexCursor;
        //
        uint256 price;
    }

    TestMarket[] internal markets;
    TestMarket[] internal borrowableMarkets;

    function setUp() public virtual override {
        super.setUp();

        _deploy();

        _initMarket(weth, 0, 33_33); // Needs to be first, so that markets[0] == weth.
        _initMarket(dai, 0, 33_33);
        _initMarket(usdc, 0, 33_33);
        _initMarket(usdt, 0, 33_33);
        _initMarket(aave, 0, 33_33);
        _initMarket(link, 0, 33_33);
        _initMarket(wavax, 0, 33_33);
        _initMarket(wbtc, 0, 33_33);

        _forward(1); // All markets are outdated in Morpho's storage.

        user1 = _initUser();
        user2 = _initUser();
        promoter = _initUser();
    }

    function _label() internal override {
        super._label();

        vm.label(address(morpho), "Morpho");
        vm.label(address(morphoImpl), "MorphoImpl");
        vm.label(address(positionsManager), "PositionsManager");

        vm.label(address(user1), "User1");
        vm.label(address(user2), "User2");
        vm.label(address(promoter), "Promoter");
    }

    function _deploy() internal {
        positionsManager = new PositionsManager(address(addressesProvider), 0);
        morphoImpl = new Morpho(address(addressesProvider), 0);

        proxyAdmin = new ProxyAdmin();
        morphoProxy = new TransparentUpgradeableProxy(payable(address(morphoImpl)), address(proxyAdmin), "");
        morpho = Morpho(payable(address(morphoProxy)));

<<<<<<< HEAD
        morpho.initialize(address(positionsManager), Types.MaxLoops({supply: 10, borrow: 10, repay: 10, withdraw: 10}));

        // Supply dust on WETH to make UserConfigurationMap.isUsingAsCollateralOne() always return true.
        _deposit(weth, 1e9, address(morpho));
=======
        morpho.initialize(address(positionsManager), Types.MaxLoops({repay: 10, withdraw: 10}));
>>>>>>> e9cdb9e2
    }

    function _initUser() internal returns (TestUser user) {
        user = new TestUser(address(morpho));

        _setBalances(address(user), INITIAL_BALANCE);
    }

    function _createForkFromEnv() internal {
        string memory endpoint = vm.envString("FOUNDRY_ETH_RPC_URL");
        uint256 blockNumber = vm.envUint("FOUNDRY_FORK_BLOCK_NUMBER");

        forkId = vm.createSelectFork(endpoint, blockNumber);
    }

    function _initMarket(address underlying, uint16 reserveFactor, uint16 p2pIndexCursor) internal {
        DataTypes.ReserveData memory reserve = pool.getReserveData(underlying);

        TestMarket memory market;
        market.aToken = reserve.aTokenAddress;
        market.debtToken = reserve.variableDebtTokenAddress;
        market.underlying = underlying;
        market.symbol = ERC20(underlying).symbol();
        market.reserveFactor = reserveFactor;
        market.p2pIndexCursor = p2pIndexCursor;
        market.price = oracle.getAssetPrice(underlying); // Price is constant, equal to price at fork block number.

        (market.ltv, market.lt, market.liquidationBonus, market.decimals,,) = reserve.configuration.getParams();
        market.supplyCap = reserve.configuration.getSupplyCap() * 10 ** market.decimals;
        market.borrowCap = reserve.configuration.getBorrowCap() * 10 ** market.decimals;

        markets.push(market);
        if (
            market.ltv > 0 && reserve.configuration.getBorrowingEnabled() && !reserve.configuration.getSiloedBorrowing()
                && !reserve.configuration.getBorrowableInIsolation() && market.borrowCap > 0
                && market.borrowCap > ERC20(market.debtToken).totalSupply()
        ) borrowableMarkets.push(market);

        vm.label(reserve.aTokenAddress, string.concat("a", market.symbol));
        vm.label(reserve.variableDebtTokenAddress, string.concat("d", market.symbol));

        morpho.createMarket(underlying, reserveFactor, p2pIndexCursor);
    }

    /// @dev Disables the same block borrow/repay limitation by resetting the previous index of Morpho on AaveV3.
    function _resetPreviousIndex(TestMarket memory market) internal {
        vm.store(market.debtToken, keccak256(abi.encode(address(morpho), 56)), 0);
    }

    /// @dev Deposits the given amount of tokens on behalf of the given address, on AaveV3.
    function _deposit(address underlying, uint256 amount, address onBehalf) internal {
        deal(underlying, address(this), amount);
        ERC20(underlying).approve(address(pool), amount);
        pool.deposit(underlying, amount, onBehalf, 0);
    }

    /// @dev Bounds the input between the minimum & the maximum USD amount expected in tests, without exceeding the market's supply cap.
    function _boundSupply(TestMarket memory market, uint256 amount) internal view returns (uint256) {
        return bound(
            amount,
            (MIN_USD_AMOUNT * 10 ** market.decimals) / market.price,
            Math.min(
                (MAX_USD_AMOUNT * 10 ** market.decimals) / market.price,
                market.supplyCap - ERC20(market.aToken).totalSupply()
            )
        );
    }

    /// @dev Bounds the input between 0 and the maximum borrowable quantity, without exceeding the market's liquidity nor its borrow cap.
    function _boundBorrow(TestMarket memory collateralMarket, TestMarket memory borrowedMarket, uint256 collateral)
        internal
        view
        returns (uint256)
    {
        return bound(
            collateral,
            0,
            Math.min(
                ERC20(borrowedMarket.underlying).balanceOf(borrowedMarket.aToken),
                Math.min(
                    _borrowable(collateralMarket, borrowedMarket, collateral),
                    borrowedMarket.borrowCap > 0
                        ? borrowedMarket.borrowCap - ERC20(borrowedMarket.debtToken).totalSupply()
                        : type(uint256).max
                )
            )
        );
    }

    /// @dev Calculates the maximum borrowable quantity collateralized by the given quantity of collateral.
    function _borrowable(TestMarket memory collateralMarket, TestMarket memory borrowedMarket, uint256 collateral)
        internal
        pure
        returns (uint256)
    {
        return (
            (collateral * collateralMarket.price * 10 ** borrowedMarket.decimals).percentMul(collateralMarket.ltv - 1)
                / (borrowedMarket.price * 10 ** collateralMarket.decimals)
        );
    }

    /// @dev Calculates the minimum collateral quantity necessary to collateralize the given quantity of debt.
    function _minCollateral(TestMarket memory collateralMarket, TestMarket memory borrowedMarket, uint256 amount)
        internal
        pure
        returns (uint256)
    {
        return (
            (amount * borrowedMarket.price * 10 ** collateralMarket.decimals).percentDiv(collateralMarket.ltv - 1)
                / (collateralMarket.price * 10 ** borrowedMarket.decimals)
        );
    }

    /// @dev Promotes the incoming (or already provided) supply, without collateral.
    function _promoteSupply(TestMarket memory market, uint256 amount) internal returns (uint256 borrowed) {
        borrowed = bound(
            amount,
            (MIN_USD_AMOUNT * 10 ** market.decimals) / market.price,
            Math.min(
                ERC20(market.underlying).balanceOf(market.aToken),
                market.borrowCap > 0 ? market.borrowCap - ERC20(market.debtToken).totalSupply() : type(uint256).max
            )
        );

        oracle.setAssetPrice(market.underlying, 0);

        // Reverts if the market is not borrowable.
        try promoter.borrow(market.underlying, borrowed) {
            _resetPreviousIndex(market);
            _deposit(weth, _minCollateral(markets[0], market, borrowed), address(morpho));
        } catch {
            borrowed = 0;
        }

        oracle.setAssetPrice(market.underlying, market.price);
    }
}<|MERGE_RESOLUTION|>--- conflicted
+++ resolved
@@ -98,14 +98,11 @@
         morphoProxy = new TransparentUpgradeableProxy(payable(address(morphoImpl)), address(proxyAdmin), "");
         morpho = Morpho(payable(address(morphoProxy)));
 
-<<<<<<< HEAD
-        morpho.initialize(address(positionsManager), Types.MaxLoops({supply: 10, borrow: 10, repay: 10, withdraw: 10}));
-
-        // Supply dust on WETH to make UserConfigurationMap.isUsingAsCollateralOne() always return true.
-        _deposit(weth, 1e9, address(morpho));
-=======
         morpho.initialize(address(positionsManager), Types.MaxLoops({repay: 10, withdraw: 10}));
->>>>>>> e9cdb9e2
+
+        // Supply dust to make UserConfigurationMap.isUsingAsCollateralOne() always return true.
+        _deposit(weth, 1e12, address(morpho));
+        _deposit(dai, 1e12, address(morpho));
     }
 
     function _initUser() internal returns (TestUser user) {
@@ -223,7 +220,7 @@
     function _promoteSupply(TestMarket memory market, uint256 amount) internal returns (uint256 borrowed) {
         borrowed = bound(
             amount,
-            (MIN_USD_AMOUNT * 10 ** market.decimals) / market.price,
+            0,
             Math.min(
                 ERC20(market.underlying).balanceOf(market.aToken),
                 market.borrowCap > 0 ? market.borrowCap - ERC20(market.debtToken).totalSupply() : type(uint256).max
@@ -232,10 +229,9 @@
 
         oracle.setAssetPrice(market.underlying, 0);
 
-        // Reverts if the market is not borrowable.
         try promoter.borrow(market.underlying, borrowed) {
-            _resetPreviousIndex(market);
-            _deposit(weth, _minCollateral(markets[0], market, borrowed), address(morpho));
+            _resetPreviousIndex(market); // Enable borrow/repay in same block.
+            _deposit(weth, _minCollateral(markets[0], market, borrowed), address(morpho)); // Make Morpho solvent with WETH because no supply cap.
         } catch {
             borrowed = 0;
         }
