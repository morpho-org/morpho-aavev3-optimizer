// SPDX-License-Identifier: AGPL-3.0-only
pragma solidity ^0.8.0;

import {IMorpho} from "src/interfaces/IMorpho.sol";
import {IPositionsManager} from "src/interfaces/IPositionsManager.sol";

import {TestMarket, TestMarketLib} from "test/helpers/TestMarketLib.sol";

import {TransparentUpgradeableProxy} from "@openzeppelin/contracts/proxy/transparent/TransparentUpgradeableProxy.sol";
import {ProxyAdmin} from "@openzeppelin/contracts/proxy/transparent/ProxyAdmin.sol";

import {Morpho} from "src/Morpho.sol";
import {PositionsManager} from "src/PositionsManager.sol";
import {UserMock} from "test/mocks/UserMock.sol";
import "./ForkTest.sol";

contract IntegrationTest is ForkTest {
    using stdStorage for StdStorage;
    using Math for uint256;
    using WadRayMath for uint256;
    using PercentageMath for uint256;
    using ReserveConfiguration for DataTypes.ReserveConfigurationMap;
    using TestMarketLib for TestMarket;

    uint8 internal constant E_MODE_CATEGORY_ID = 0;
    uint256 internal constant INITIAL_BALANCE = 10_000_000_000 ether;

    // AaveV3 base currency is USD, 8 decimals on all L2s.
    uint256 internal constant MIN_USD_AMOUNT = 10e8; // 10$
    uint256 internal constant MAX_USD_AMOUNT = 500_000_000e8; // 500m$

    IMorpho internal morpho;
    IPositionsManager internal positionsManager;

    ProxyAdmin internal proxyAdmin;

    IMorpho internal morphoImpl;
    TransparentUpgradeableProxy internal morphoProxy;

    UserMock internal user;
    UserMock internal promoter1;
    UserMock internal promoter2;
    UserMock internal hacker;

    mapping(address => TestMarket) internal testMarkets;

    address[] internal underlyings;
    address[] internal collateralUnderlyings;
    address[] internal borrowableUnderlyings;

    function setUp() public virtual override {
        _deploy();

        for (uint256 i; i < allUnderlyings.length; ++i) {
            _createMarket(allUnderlyings[i], 0, 33_33);
        }

        // Supply dust to make UserConfigurationMap.isUsingAsCollateralOne() always return true.
        _deposit(testMarkets[weth], 1e12, address(morpho));
        _deposit(testMarkets[dai], 1e12, address(morpho));

        _forward(1); // All markets are outdated in Morpho's storage.

        user = _initUser();
        promoter1 = _initUser();
        promoter2 = _initUser();
        hacker = _initUser();

        super.setUp();
    }

    function _label() internal override {
        super._label();

        vm.label(address(morpho), "Morpho");
        vm.label(address(morphoImpl), "MorphoImpl");
        vm.label(address(positionsManager), "PositionsManager");

        vm.label(address(user), "User");
        vm.label(address(promoter1), "Promoter1");
        vm.label(address(promoter2), "Promoter2");
        vm.label(address(hacker), "Hacker");
    }

    function _deploy() internal {
        positionsManager = new PositionsManager(address(addressesProvider), E_MODE_CATEGORY_ID);
        morphoImpl = new Morpho(address(addressesProvider), E_MODE_CATEGORY_ID);

        proxyAdmin = new ProxyAdmin();
        morphoProxy = new TransparentUpgradeableProxy(payable(address(morphoImpl)), address(proxyAdmin), "");
        morpho = Morpho(payable(address(morphoProxy)));

        morpho.initialize(address(positionsManager), Types.Iterations({repay: 10, withdraw: 10}));
    }

    function _initUser() internal returns (UserMock newUser) {
        newUser = new UserMock(address(morpho));

        _setBalances(address(newUser), INITIAL_BALANCE);
    }

    function _createForkFromEnv() internal {
        string memory endpoint = vm.envString("FOUNDRY_ETH_RPC_URL");
        uint256 blockNumber = vm.envUint("FOUNDRY_FORK_BLOCK_NUMBER");

        forkId = vm.createSelectFork(endpoint, blockNumber);
    }

    function _initMarket(address underlying, uint16 reserveFactor, uint16 p2pIndexCursor)
        internal
        returns (TestMarket storage market, DataTypes.ReserveData memory reserve)
    {
        reserve = pool.getReserveData(underlying);

        market = testMarkets[underlying];
        market.aToken = reserve.aTokenAddress;
        market.variableDebtToken = reserve.variableDebtTokenAddress;
        market.stableDebtToken = reserve.stableDebtTokenAddress;
        market.underlying = underlying;
        market.symbol = ERC20(underlying).symbol();
        market.reserveFactor = reserveFactor;
        market.p2pIndexCursor = p2pIndexCursor;
        market.price = oracle.getAssetPrice(underlying); // Price is constant, equal to price at fork block number.

        (market.ltv, market.lt, market.liquidationBonus, market.decimals,,) = reserve.configuration.getParams();

        market.minAmount = (MIN_USD_AMOUNT * 10 ** market.decimals) / market.price;
        market.maxAmount = (MAX_USD_AMOUNT * 10 ** market.decimals) / market.price;

        // Disable supply & borrow caps for all created markets.
        poolAdmin.setSupplyCap(underlying, 0);
        poolAdmin.setBorrowCap(underlying, 0);
        market.supplyCap = type(uint256).max;
        market.borrowCap = type(uint256).max;

        market.isBorrowable = reserve.configuration.getBorrowingEnabled() && !reserve.configuration.getSiloedBorrowing()
            && !reserve.configuration.getBorrowableInIsolation()
            && (E_MODE_CATEGORY_ID == 0 || E_MODE_CATEGORY_ID == reserve.configuration.getEModeCategory());

        vm.label(reserve.aTokenAddress, string.concat("a", market.symbol));
        vm.label(reserve.variableDebtTokenAddress, string.concat("vd", market.symbol));
        vm.label(reserve.stableDebtTokenAddress, string.concat("sd", market.symbol));
    }

    function _createMarket(address underlying, uint16 reserveFactor, uint16 p2pIndexCursor) internal {
        (TestMarket storage market,) = _initMarket(underlying, reserveFactor, p2pIndexCursor);

        underlyings.push(underlying);
        if (market.ltv > 0) collateralUnderlyings.push(underlying);
        if (market.isBorrowable) borrowableUnderlyings.push(underlying);

        morpho.createMarket(market.underlying, market.reserveFactor, market.p2pIndexCursor);
    }

    /// @dev Calculates the underlying amount that can be supplied on the given market on AaveV3, reaching the supply cap.
    function _supplyGap(TestMarket storage market) internal view returns (uint256) {
        return market.supplyCap.zeroFloorSub(market.totalSupply() + _accruedToTreasury(market.underlying));
    }

    /// @dev Sets the supply cap of AaveV3 to the given input.
    function _setSupplyCap(TestMarket storage market, uint256 supplyCap) internal {
        market.supplyCap = supplyCap > 0 ? supplyCap * 10 ** market.decimals : type(uint256).max;

        poolAdmin.setSupplyCap(market.underlying, supplyCap);
    }

    /// @dev Sets the borrow cap of AaveV3 to the given input.
    function _setBorrowCap(TestMarket storage market, uint256 borrowCap) internal {
        market.borrowCap = borrowCap > 0 ? borrowCap * 10 ** market.decimals : type(uint256).max;

        poolAdmin.setBorrowCap(market.underlying, borrowCap);
    }

    modifier bypassSupplyCap(TestMarket storage market, uint256 amount) {
        uint256 supplyCapBefore = market.supplyCap;
        bool disableSupplyCap = amount < type(uint256).max - supplyCapBefore;
        if (disableSupplyCap) _setSupplyCap(market, 0);

        _;

        if (disableSupplyCap) {
            uint256 supplyCap;
            unchecked {
                supplyCap = supplyCapBefore + amount;
            }
            if (supplyCap < supplyCapBefore) supplyCap = 0; // If overflow, remove supply cap.
            _setSupplyCap(market, supplyCap.divUp(10 ** market.decimals));
        }
    }

    /// @dev Deposits the given amount of tokens on behalf of the given address, on AaveV3, increasing the supply cap if necessary.
    function _deposit(TestMarket storage market, uint256 amount, address onBehalf)
        internal
        bypassSupplyCap(market, amount)
    {
        deal(market.underlying, address(this), amount);
        ERC20(market.underlying).approve(address(pool), amount);
        pool.deposit(market.underlying, amount, onBehalf, 0);
    }

    /// @dev Bounds the input supply cap of AaveV3 so that it is exceeded after having deposited a given amount
    function _boundSupplyCapExceeded(TestMarket storage market, uint256 amount, uint256 supplyCap)
        internal
        view
        returns (uint256)
    {
        return bound(
            supplyCap,
            1,
            (market.totalSupply() + _accruedToTreasury(market.underlying) + amount) / (10 ** market.decimals)
        );
    }

    /// @dev Bounds the input borrow cap of AaveV3 so that it is exceeded after having deposited a given amount
    function _boundBorrowCapExceeded(TestMarket storage market, uint256 amount, uint256 borrowCap)
        internal
        view
        returns (uint256)
    {
        return bound(borrowCap, 1, (market.totalBorrow() + amount) / (10 ** market.decimals));
    }

    /// @dev Bounds the input between the minimum & the maximum USD amount expected in tests, without exceeding the market's supply cap.
    function _boundSupply(TestMarket storage market, uint256 amount) internal view returns (uint256) {
        return bound(amount, market.minAmount, Math.min(market.maxAmount, _supplyGap(market)));
    }

    /// @dev Bounds the input so that the amount returned can collateralize a debt between
    ///      the minimum & the maximum USD amount expected in tests, without exceeding the market's supply cap.
    function _boundCollateral(TestMarket storage collateralMarket, uint256 amount, TestMarket storage borrowedMarket)
        internal
        view
        returns (uint256)
    {
        return bound(
            amount,
            collateralMarket.minBorrowCollateral(borrowedMarket, borrowedMarket.minAmount),
            Math.min(
                collateralMarket.minBorrowCollateral(borrowedMarket, borrowedMarket.maxAmount),
                _supplyGap(collateralMarket)
            )
        );
    }

    /// @dev Bounds the input between the minimum USD amount expected in tests
    ///      and the maximum borrowable quantity, without exceeding the market's liquidity nor its borrow cap.
    function _boundBorrow(TestMarket storage market, uint256 amount) internal view returns (uint256) {
        return bound(
            amount, market.minAmount, Math.min(market.maxAmount, Math.min(market.liquidity(), market.borrowGap()))
        );
    }

    /// @dev Borrows from `user` on behalf of `onBehalf`, with collateral.
    function _borrowWithCollateral(
        address borrower,
        TestMarket storage collateralMarket,
        TestMarket storage borrowedMarket,
        uint256 amount,
        address onBehalf,
        address receiver,
        uint256 maxIterations
    ) internal returns (uint256 supplied, uint256 borrowed) {
        vm.startPrank(borrower);
        uint256 collateral = collateralMarket.minBorrowCollateral(borrowedMarket, amount);
        deal(collateralMarket.underlying, borrower, collateral);
        ERC20(collateralMarket.underlying).approve(address(morpho), collateral);
        supplied = morpho.supplyCollateral(collateralMarket.underlying, collateral, borrower);
        borrowed = morpho.borrow(borrowedMarket.underlying, amount, onBehalf, receiver, maxIterations);
        vm.stopPrank();
    }

    /// @dev Borrows from `user` on behalf of `onBehalf`, without collateral.
    function _borrowWithoutCollateral(
        address borrower,
        TestMarket storage market,
        uint256 amount,
        address onBehalf,
        address receiver,
        uint256 maxIterations
    ) internal returns (uint256 borrowed) {
        oracle.setAssetPrice(market.underlying, 0);

        vm.prank(borrower);
        borrowed = morpho.borrow(market.underlying, amount, onBehalf, receiver, maxIterations);

        _deposit(market, market.minBorrowCollateral(market, borrowed), address(morpho)); // Make Morpho able to borrow again with some collateral.

        oracle.setAssetPrice(market.underlying, market.price);
    }

    /// @dev Promotes the incoming (or already provided) supply, without collateral.
    function _promoteSupply(UserMock promoter, TestMarket storage market, uint256 amount) internal returns (uint256) {
        uint256 liquidity = market.liquidity();
        if (amount > liquidity) _deposit(market, amount - liquidity, address(0xdead));
        if (amount > market.borrowGap()) {
            _setBorrowCap(market, (market.totalBorrow() + amount).divUp(10 ** market.decimals));
        }

        oracle.setAssetPrice(market.underlying, 0);

        try promoter.borrow(market.underlying, amount) returns (uint256 borrowed) {
            amount = borrowed;

            _deposit(market, market.minBorrowCollateral(market, amount), address(morpho)); // Make Morpho able to borrow again with some collateral.
        } catch {
            amount = 0;
        }

        oracle.setAssetPrice(market.underlying, market.price);

        return amount;
    }

    /// @dev Promotes the incoming (or already provided) borrow.
    function _promoteBorrow(UserMock promoter, TestMarket storage market, uint256 amount)
        internal
        bypassSupplyCap(market, amount)
        returns (uint256)
    {
        if (amount == 0) return 0;
        promoter.approve(market.underlying, amount);
        return promoter.supply(market.underlying, amount);
    }

    /// @dev Adds a given amount of idle supply on the given market.
    function _increaseIdleSupply(UserMock promoter, TestMarket storage market, uint256 amount)
        internal
        returns (uint256)
    {
        amount = _boundBorrow(market, amount);
        amount = _promoteBorrow(promoter, market, amount); // 100% peer-to-peer.

        address onBehalf = address(hacker);
        _borrowWithoutCollateral(onBehalf, market, amount, onBehalf, onBehalf, DEFAULT_MAX_ITERATIONS);

        // Set the supply cap as exceeded.
        _setSupplyCap(market, market.totalSupply() / (10 ** market.decimals));

        hacker.approve(market.underlying, amount);
        hacker.repay(market.underlying, amount, onBehalf);

        return amount;
    }

    /// @dev Adds a given amount of supply delta on the given market.
    function _increaseSupplyDelta(UserMock promoter, TestMarket storage market, uint256 amount)
        internal
        returns (uint256)
    {
        amount = _boundBorrow(market, amount);
        amount = _promoteBorrow(promoter, market, amount); // 100% peer-to-peer.

        address onBehalf = address(hacker);
        _borrowWithoutCollateral(onBehalf, market, amount, onBehalf, onBehalf, DEFAULT_MAX_ITERATIONS);

        Types.Iterations memory iterations = morpho.defaultIterations();

        // Set the max iterations to 0 upon repay to skip demotion and fallback to supply delta.
        morpho.setDefaultIterations(Types.Iterations({repay: 0, withdraw: 10}));

        hacker.approve(market.underlying, amount);
        hacker.repay(market.underlying, amount, onBehalf);

        morpho.setDefaultIterations(iterations);

        return amount;
    }

    /// @dev Adds a given amount of borrow delta on the given market.
    function _increaseBorrowDelta(UserMock promoter, TestMarket storage market, uint256 amount)
        internal
        returns (uint256)
    {
        amount = _boundSupply(market, amount);
        amount = _promoteSupply(promoter, market, amount); // 100% peer-to-peer.

        hacker.approve(market.underlying, amount);
        hacker.supply(market.underlying, amount);

        Types.Iterations memory iterations = morpho.defaultIterations();

        // Set the max iterations to 0 upon withdraw to skip demotion and fallback to borrow delta.
        morpho.setDefaultIterations(Types.Iterations({repay: 10, withdraw: 0}));

        hacker.withdraw(market.underlying, amount, 0);

        morpho.setDefaultIterations(iterations);

        return amount;
    }

    function _boundAmount(uint256 amount) internal view returns (uint256) {
        return bound(amount, 1, type(uint256).max);
    }

    function _boundOnBehalf(address onBehalf) internal view returns (address) {
        onBehalf = _boundAddressNotZero(onBehalf);

        vm.assume(onBehalf != address(proxyAdmin)); // TransparentUpgradeableProxy: admin cannot fallback to proxy target.

        return onBehalf;
    }

    function _boundAddressNotZero(address input) internal view override returns (address output) {
        output = super._boundAddressNotZero(input);
        // The Link contract cannot receive LINK tokens.
        vm.assume(output != link);
    }

    function _prepareOnBehalf(address onBehalf) internal {
        if (onBehalf != address(user)) {
            vm.prank(onBehalf);
            morpho.approveManager(address(user), true);
        }
    }

<<<<<<< HEAD
    function _assumeNotUnderlying(address input) internal view {
        for (uint256 i; i < allUnderlyings.length; ++i) {
            vm.assume(input != allUnderlyings[i]);
        }
    }

    function _assertUpdateIndexes(Types.Market memory market, Types.Indexes256 memory futureIndexes) internal {
=======
    function _assertMarketUpdatedIndexes(Types.Market memory market, Types.Indexes256 memory futureIndexes) internal {
>>>>>>> a7a28188
        assertEq(market.lastUpdateTimestamp, block.timestamp, "lastUpdateTimestamp != block.timestamp");
        assertEq(
            market.indexes.supply.poolIndex, futureIndexes.supply.poolIndex, "poolSupplyIndex != futurePoolSupplyIndex"
        );
        assertEq(
            market.indexes.borrow.poolIndex, futureIndexes.borrow.poolIndex, "poolBorrowIndex != futurePoolBorrowIndex"
        );
        assertEq(
            market.indexes.supply.p2pIndex, futureIndexes.supply.p2pIndex, "p2pSupplyIndex != futureP2PSupplyIndex"
        );
        assertEq(
            market.indexes.borrow.p2pIndex, futureIndexes.borrow.p2pIndex, "p2pBorrowIndex != futureP2PBorrowIndex"
        );
    }

    function _assertMarketAccountingZero(Types.Market memory market) internal {
        assertEq(market.deltas.supply.scaledDelta, 0, "scaledSupplyDelta != 0");
        assertEq(market.deltas.supply.scaledP2PTotal, 0, "scaledTotalSupplyP2P != 0");
        assertEq(market.deltas.borrow.scaledDelta, 0, "scaledBorrowDelta != 0");
        assertEq(market.deltas.borrow.scaledP2PTotal, 0, "scaledTotalBorrowP2P != 0");
        assertEq(market.idleSupply, 0, "idleSupply != 0");
    }
}<|MERGE_RESOLUTION|>--- conflicted
+++ resolved
@@ -414,17 +414,13 @@
         }
     }
 
-<<<<<<< HEAD
     function _assumeNotUnderlying(address input) internal view {
         for (uint256 i; i < allUnderlyings.length; ++i) {
             vm.assume(input != allUnderlyings[i]);
         }
     }
 
-    function _assertUpdateIndexes(Types.Market memory market, Types.Indexes256 memory futureIndexes) internal {
-=======
     function _assertMarketUpdatedIndexes(Types.Market memory market, Types.Indexes256 memory futureIndexes) internal {
->>>>>>> a7a28188
         assertEq(market.lastUpdateTimestamp, block.timestamp, "lastUpdateTimestamp != block.timestamp");
         assertEq(
             market.indexes.supply.poolIndex, futureIndexes.supply.poolIndex, "poolSupplyIndex != futurePoolSupplyIndex"
