--- conflicted
+++ resolved
@@ -324,13 +324,9 @@
         /// Breaking repay ///
 
         // Handle the supply cap.
-<<<<<<< HEAD
-        vars.toSupply = market.increaseIdle(underlying, amount, _POOL.getConfiguration(underlying));
-=======
         uint256 idleSupplyIncrease;
         (vars.toSupply, idleSupplyIncrease) =
             market.increaseIdle(underlying, amount, _POOL.getConfiguration(underlying));
->>>>>>> 8709cecf
 
         // Demote peer-to-peer suppliers.
         uint256 demoted = _demoteSuppliers(underlying, vars.toSupply, maxIterations);
@@ -339,13 +335,9 @@
         market.deltas.supply.increaseDelta(underlying, vars.toSupply - demoted, indexes.supply, false);
 
         // Update the peer-to-peer totals.
-<<<<<<< HEAD
-        market.deltas.decreaseP2P(underlying, demoted, vars.toSupply + matchedBorrowDelta, indexes, false);
-=======
         market.deltas.decreaseP2P(
             underlying, demoted, vars.toSupply + matchedBorrowDelta + idleSupplyIncrease, indexes, false
         );
->>>>>>> 8709cecf
     }
 
     /// @dev Performs the accounting of a withdraw action.
