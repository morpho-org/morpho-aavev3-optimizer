--- conflicted
+++ resolved
@@ -285,15 +285,11 @@
         liquidationThreshold = configuration.getLiquidationThreshold();
         uint256 decimals = configuration.getDecimals();
 
-<<<<<<< HEAD
-        if (_E_MODE_CATEGORY_ID != 0 && _E_MODE_CATEGORY_ID == configuration.getEModeCategory()) {
-=======
         unchecked {
             tokenUnit = 10 ** decimals;
         }
 
-        if (_E_MODE_CATEGORY_ID != 0 && _E_MODE_CATEGORY_ID == eModeCat) {
->>>>>>> 2bdaff17
+        if (_E_MODE_CATEGORY_ID != 0 && _E_MODE_CATEGORY_ID == configuration.getEModeCategory()) {
             uint256 eModeUnderlyingPrice;
             if (vars.eModeCategory.priceSource != address(0)) {
                 eModeUnderlyingPrice = vars.oracle.getAssetPrice(vars.eModeCategory.priceSource);
