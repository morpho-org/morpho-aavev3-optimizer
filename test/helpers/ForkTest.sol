// SPDX-License-Identifier: AGPL-3.0-only
pragma solidity ^0.8.0;

import {IAToken} from "src/interfaces/aave/IAToken.sol";
import {IAaveOracle} from "@aave-v3-core/interfaces/IAaveOracle.sol";
import {IACLManager} from "@aave-v3-core/interfaces/IACLManager.sol";
import {IPoolConfigurator} from "@aave-v3-core/interfaces/IPoolConfigurator.sol";
import {IPoolDataProvider} from "@aave-v3-core/interfaces/IPoolDataProvider.sol";
import {IPool, IPoolAddressesProvider} from "@aave-v3-core/interfaces/IPool.sol";
import {IStableDebtToken} from "@aave-v3-core/interfaces/IStableDebtToken.sol";
import {IVariableDebtToken} from "@aave-v3-core/interfaces/IVariableDebtToken.sol";
<<<<<<< HEAD
=======
import {IStableDebtToken} from "@aave-v3-core/interfaces/IStableDebtToken.sol";
import {DataTypes} from "@aave-v3-core/protocol/libraries/types/DataTypes.sol";
>>>>>>> 56d043c0

import {TestConfig, TestConfigLib} from "test/helpers/TestConfigLib.sol";
import {MathUtils} from "@aave-v3-core/protocol/libraries/math/MathUtils.sol";
import {DataTypes} from "@aave-v3-core/protocol/libraries/types/DataTypes.sol";
import {Errors as AaveErrors} from "@aave-v3-core/protocol/libraries/helpers/Errors.sol";
import {ReserveConfiguration} from "@aave-v3-core/protocol/libraries/configuration/ReserveConfiguration.sol";

import {PriceOracleSentinelMock} from "test/mocks/PriceOracleSentinelMock.sol";
import {AaveOracleMock} from "test/mocks/AaveOracleMock.sol";
import {PoolAdminMock} from "test/mocks/PoolAdminMock.sol";
import "./BaseTest.sol";

contract ForkTest is BaseTest {
    using WadRayMath for uint256;
    using PercentageMath for uint256;
    using TestConfigLib for TestConfig;
    using ReserveConfiguration for DataTypes.ReserveConfigurationMap;
<<<<<<< HEAD
=======

    /* STRCUCTS */

    struct StableDebtSupplyData {
        uint256 currPrincipalStableDebt;
        uint256 currTotalStableDebt;
        uint256 currAvgStableBorrowRate;
        uint40 stableDebtLastUpdateTimestamp;
    }

    /* STORAGE */
>>>>>>> 56d043c0

    address internal constant POOL_ADMIN = address(0xB055);

    string internal network;
    uint256 internal forkId;
    TestConfig internal config;

    address internal dai;
    address internal usdc;
    address internal aave;
    address internal link;
    address internal wbtc;
    address internal weth;
    address internal wNative;
    address[] internal allUnderlyings;

    IPool internal pool;
    IACLManager internal aclManager;
    IPoolConfigurator internal poolConfigurator;
    IPoolDataProvider internal poolDataProvider;
    IPoolAddressesProvider internal addressesProvider;

    address internal aclAdmin;
    AaveOracleMock internal oracle;
    PoolAdminMock internal poolAdmin;
    PriceOracleSentinelMock oracleSentinel;

    uint256 snapshotId = type(uint256).max;

    constructor() {
        _initConfig();
        _loadConfig();

        _mockPoolAdmin();
        _mockOracle();
        _mockOracleSentinel();

        _setBalances(address(this), type(uint256).max);
    }

    function setUp() public virtual {
        _label();
    }

    function _network() internal view returns (string memory) {
        try vm.envString("NETWORK") returns (string memory configNetwork) {
            return configNetwork;
        } catch {
            return "ethereum-mainnet";
        }
    }

    function _initConfig() internal returns (TestConfig storage) {
        if (bytes(config.json).length == 0) {
            string memory root = vm.projectRoot();
            string memory path = string.concat(root, "/config/", _network(), ".json");

            config.json = vm.readFile(path);
        }

        return config;
    }

    function _loadConfig() internal {
        string memory rpcAlias = config.getRpcAlias();
        Chain memory chain = getChain(rpcAlias);

        forkId = vm.createSelectFork(chain.rpcUrl, config.getForkBlockNumber());
        vm.chainId(chain.chainId);

        addressesProvider = IPoolAddressesProvider(config.getAddressesProvider());
        pool = IPool(addressesProvider.getPool());

        aclAdmin = addressesProvider.getACLAdmin();
        aclManager = IACLManager(addressesProvider.getACLManager());
        poolConfigurator = IPoolConfigurator(addressesProvider.getPoolConfigurator());
        poolDataProvider = IPoolDataProvider(addressesProvider.getPoolDataProvider());

        dai = config.getAddress("DAI");
        usdc = config.getAddress("USDC");
        aave = config.getAddress("AAVE");
        link = config.getAddress("LINK");
        wbtc = config.getAddress("WBTC");
        weth = config.getAddress("WETH");
        wNative = config.getWrappedNative();

        string[] memory symbols = config.getMarkets(); // TODO: replace this with pool.getReservesList()?
        for (uint256 i; i < symbols.length; ++i) {
            string memory symbol = symbols[i];
            address underlying = config.getAddress(symbol);

            allUnderlyings.push(underlying);

            vm.label(underlying, symbol);
        }
    }

    function _label() internal virtual {
        vm.label(address(pool), "Pool");
        vm.label(address(oracle), "PriceOracle");
        vm.label(address(addressesProvider), "AddressesProvider");

        vm.label(aclAdmin, "ACLAdmin");
        vm.label(address(aclManager), "ACLManager");
        vm.label(address(poolConfigurator), "PoolConfigurator");
        vm.label(address(poolDataProvider), "PoolDataProvider");

        vm.label(wNative, "wNative");
    }

    function _mockPoolAdmin() internal {
        poolAdmin = new PoolAdminMock(poolConfigurator);

        vm.startPrank(aclAdmin);
        aclManager.addPoolAdmin(address(poolAdmin));
        aclManager.addRiskAdmin(address(poolAdmin));
        aclManager.addEmergencyAdmin(address(poolAdmin));
        vm.stopPrank();
    }

    function _mockOracle() internal {
        oracle = new AaveOracleMock(IAaveOracle(addressesProvider.getPriceOracle()), pool.getReservesList());

        vm.prank(aclAdmin);
        addressesProvider.setPriceOracle(address(oracle));
    }

    function _mockOracleSentinel() internal {
        oracleSentinel = new PriceOracleSentinelMock(address(addressesProvider));

        vm.prank(aclAdmin);
        addressesProvider.setPriceOracleSentinel(address(oracleSentinel));
    }

    function _setBalances(address user, uint256 balance) internal {
        for (uint256 i; i < allUnderlyings.length; ++i) {
            address underlying = allUnderlyings[i];

            deal(underlying, user, balance / (10 ** (18 - ERC20(underlying).decimals())));
        }
    }

    /// @dev Reverts the fork to its initial fork state.
    function _revert() internal {
        if (snapshotId < type(uint256).max) vm.revertTo(snapshotId);
        snapshotId = vm.snapshot();
    }

<<<<<<< HEAD
    struct StableDebtSupplyData {
        uint256 currPrincipalStableDebt;
        uint256 currTotalStableDebt;
        uint256 currAvgStableBorrowRate;
        uint40 stableDebtLastUpdateTimestamp;
    }

=======
>>>>>>> 56d043c0
    /// @dev Calculates the amount accrued to AaveV3's treasury.
    function _accruedToTreasury(address underlying) internal view returns (uint256) {
        DataTypes.ReserveData memory reserve = pool.getReserveData(underlying);
        uint256 poolSupplyIndex = pool.getReserveNormalizedIncome(underlying);
        uint256 poolBorrowIndex = pool.getReserveNormalizedVariableDebt(underlying);

        StableDebtSupplyData memory vars;
        (
            vars.currPrincipalStableDebt,
            vars.currTotalStableDebt,
            vars.currAvgStableBorrowRate,
            vars.stableDebtLastUpdateTimestamp
        ) = IStableDebtToken(reserve.stableDebtTokenAddress).getSupplyData();
        uint256 scaledTotalVariableDebt = IVariableDebtToken(reserve.variableDebtTokenAddress).scaledTotalSupply();

        uint256 currTotalVariableDebt = scaledTotalVariableDebt.rayMul(poolBorrowIndex);
        uint256 prevTotalVariableDebt = scaledTotalVariableDebt.rayMul(reserve.variableBorrowIndex);
        uint256 prevTotalStableDebt = vars.currPrincipalStableDebt.rayMul(
            MathUtils.calculateCompoundedInterest(
                vars.currAvgStableBorrowRate, vars.stableDebtLastUpdateTimestamp, reserve.lastUpdateTimestamp
            )
        );

        uint256 accruedTotalDebt =
            currTotalVariableDebt + vars.currTotalStableDebt - prevTotalVariableDebt - prevTotalStableDebt;
        uint256 newAccruedToTreasury =
            accruedTotalDebt.percentMul(reserve.configuration.getReserveFactor()).rayDiv(poolSupplyIndex);

        return (reserve.accruedToTreasury + newAccruedToTreasury).rayMul(poolSupplyIndex);
    }
}<|MERGE_RESOLUTION|>--- conflicted
+++ resolved
@@ -9,11 +9,6 @@
 import {IPool, IPoolAddressesProvider} from "@aave-v3-core/interfaces/IPool.sol";
 import {IStableDebtToken} from "@aave-v3-core/interfaces/IStableDebtToken.sol";
 import {IVariableDebtToken} from "@aave-v3-core/interfaces/IVariableDebtToken.sol";
-<<<<<<< HEAD
-=======
-import {IStableDebtToken} from "@aave-v3-core/interfaces/IStableDebtToken.sol";
-import {DataTypes} from "@aave-v3-core/protocol/libraries/types/DataTypes.sol";
->>>>>>> 56d043c0
 
 import {TestConfig, TestConfigLib} from "test/helpers/TestConfigLib.sol";
 import {MathUtils} from "@aave-v3-core/protocol/libraries/math/MathUtils.sol";
@@ -31,10 +26,8 @@
     using PercentageMath for uint256;
     using TestConfigLib for TestConfig;
     using ReserveConfiguration for DataTypes.ReserveConfigurationMap;
-<<<<<<< HEAD
-=======
-
-    /* STRCUCTS */
+
+    /* STRUCTS */
 
     struct StableDebtSupplyData {
         uint256 currPrincipalStableDebt;
@@ -44,7 +37,6 @@
     }
 
     /* STORAGE */
->>>>>>> 56d043c0
 
     address internal constant POOL_ADMIN = address(0xB055);
 
@@ -193,16 +185,6 @@
         snapshotId = vm.snapshot();
     }
 
-<<<<<<< HEAD
-    struct StableDebtSupplyData {
-        uint256 currPrincipalStableDebt;
-        uint256 currTotalStableDebt;
-        uint256 currAvgStableBorrowRate;
-        uint40 stableDebtLastUpdateTimestamp;
-    }
-
-=======
->>>>>>> 56d043c0
     /// @dev Calculates the amount accrued to AaveV3's treasury.
     function _accruedToTreasury(address underlying) internal view returns (uint256) {
         DataTypes.ReserveData memory reserve = pool.getReserveData(underlying);
