// SPDX-License-Identifier: AGPL-3.0-only
pragma solidity ^0.8.17;

import {IPriceOracleGetter} from "@aave-v3-core/interfaces/IPriceOracleGetter.sol";
import {IPriceOracleSentinel} from "@aave-v3-core/interfaces/IPriceOracleSentinel.sol";

import {Types} from "./libraries/Types.sol";
import {Events} from "./libraries/Events.sol";
import {Errors} from "./libraries/Errors.sol";
import {Constants} from "./libraries/Constants.sol";
import {MarketLib} from "./libraries/MarketLib.sol";
import {MarketBalanceLib} from "./libraries/MarketBalanceLib.sol";

import {DataTypes} from "@aave-v3-core/protocol/libraries/types/DataTypes.sol";
import {ReserveConfiguration} from "@aave-v3-core/protocol/libraries/configuration/ReserveConfiguration.sol";

import {Math} from "@morpho-utils/math/Math.sol";
import {WadRayMath} from "@morpho-utils/math/WadRayMath.sol";
import {PercentageMath} from "@morpho-utils/math/PercentageMath.sol";
import {ThreeHeapOrdering} from "@morpho-data-structures/ThreeHeapOrdering.sol";
import {EnumerableSet} from "@openzeppelin/contracts/utils/structs/EnumerableSet.sol";

import {MatchingEngine} from "./MatchingEngine.sol";

import {ERC20} from "@solmate/tokens/ERC20.sol";

abstract contract PositionsManagerInternal is MatchingEngine {
    using Math for uint256;
    using WadRayMath for uint256;
    using PercentageMath for uint256;
    using MarketLib for Types.Market;
    using MarketBalanceLib for Types.MarketBalances;
    using EnumerableSet for EnumerableSet.AddressSet;
    using ThreeHeapOrdering for ThreeHeapOrdering.HeapArray;
    using ReserveConfiguration for DataTypes.ReserveConfigurationMap;

    function _validatePermission(address owner, address manager) internal view {
        if (!(owner == manager || _isManaging[owner][manager])) revert Errors.PermissionDenied();
    }

    function _validateInput(address underlying, uint256 amount, address user)
        internal
        view
        returns (Types.Market storage market)
    {
        if (user == address(0)) revert Errors.AddressIsZero();
        if (amount == 0) revert Errors.AmountIsZero();

        market = _market[underlying];
        if (!market.isCreated()) revert Errors.MarketNotCreated();
    }

    function _validateManagerInput(address underlying, uint256 amount, address onBehalf, address receiver)
        internal
        view
        returns (Types.Market storage market)
    {
        if (onBehalf == address(0)) revert Errors.AddressIsZero();

        market = _validateInput(underlying, amount, receiver);

        _validatePermission(onBehalf, msg.sender);
    }

    function _validateSupplyInput(address underlying, uint256 amount, address user) internal view {
        Types.Market storage market = _validateInput(underlying, amount, user);
        if (market.pauseStatuses.isSupplyPaused) revert Errors.SupplyIsPaused();
    }

    function _validateSupplyCollateralInput(address underlying, uint256 amount, address user) internal view {
        Types.Market storage market = _validateInput(underlying, amount, user);
        if (market.pauseStatuses.isSupplyCollateralPaused) revert Errors.SupplyCollateralIsPaused();
    }

    function _validateBorrowInput(address underlying, uint256 amount, address borrower, address receiver)
        internal
        view
    {
        Types.Market storage market = _validateManagerInput(underlying, amount, borrower, receiver);
        if (market.pauseStatuses.isBorrowPaused) revert Errors.BorrowIsPaused();

        _validatePermission(borrower, msg.sender);

        DataTypes.ReserveConfigurationMap memory config = _POOL.getConfiguration(underlying);
        if (!config.getBorrowingEnabled()) revert Errors.BorrowingNotEnabled();

        uint256 eModeCategoryId = _eModeCategoryId;
        if (eModeCategoryId != 0 && eModeCategoryId != config.getEModeCategory()) revert Errors.InconsistentEMode();

        // Aave can enable an oracle sentinel in specific circumstances which can prevent users to borrow.
        // In response, Morpho mirrors this behavior.
        address priceOracleSentinel = _ADDRESSES_PROVIDER.getPriceOracleSentinel();
        if (priceOracleSentinel != address(0) && !IPriceOracleSentinel(priceOracleSentinel).isBorrowAllowed()) {
            revert Errors.PriceOracleSentinelBorrowDisabled();
        }
    }

    function _validateBorrow(address underlying, uint256 amount, address borrower) internal view {
        Types.LiquidityData memory values = _liquidityData(underlying, borrower, 0, amount);
        if (values.debt > values.borrowable) revert Errors.UnauthorizedBorrow();
    }

    function _validateWithdrawInput(address underlying, uint256 amount, address supplier, address receiver)
        internal
        view
    {
        Types.Market storage market = _validateManagerInput(underlying, amount, supplier, receiver);
        if (market.pauseStatuses.isWithdrawPaused) revert Errors.WithdrawIsPaused();

        _validatePermission(supplier, msg.sender);

        // Aave can enable an oracle sentinel in specific circumstances which can prevent users to borrow.
        // For safety concerns and as a withdraw on Morpho can trigger a borrow on pool, Morpho prevents withdrawals in such circumstances.
        address priceOracleSentinel = _ADDRESSES_PROVIDER.getPriceOracleSentinel();
        if (priceOracleSentinel != address(0) && !IPriceOracleSentinel(priceOracleSentinel).isBorrowAllowed()) {
            revert Errors.PriceOracleSentinelBorrowPaused();
        }
    }

    function _validateWithdrawCollateralInput(address underlying, uint256 amount, address supplier, address receiver)
        internal
        view
    {
        Types.Market storage market = _validateManagerInput(underlying, amount, supplier, receiver);
        if (market.pauseStatuses.isWithdrawCollateralPaused) revert Errors.WithdrawCollateralIsPaused();
    }

    function _validateWithdrawCollateral(address underlying, uint256 amount, address supplier) internal view {
        if (_getUserHealthFactor(underlying, supplier, amount) < Constants.DEFAULT_LIQUIDATION_THRESHOLD) {
            revert Errors.UnauthorizedWithdraw();
        }
    }

    function _validateRepayInput(address underlying, uint256 amount, address user) internal view {
        Types.Market storage market = _validateInput(underlying, amount, user);
        if (market.pauseStatuses.isRepayPaused) revert Errors.RepayIsPaused();
    }

    function _validateLiquidate(address underlyingBorrowed, address underlyingCollateral, address borrower)
        internal
        view
        returns (uint256 closeFactor)
    {
        Types.Market storage borrowMarket = _market[underlyingBorrowed];
        Types.Market storage collateralMarket = _market[underlyingCollateral];

        if (!collateralMarket.isCreated() || !borrowMarket.isCreated()) {
            revert Errors.MarketNotCreated();
        }
        if (collateralMarket.pauseStatuses.isLiquidateCollateralPaused) {
            revert Errors.LiquidateCollateralIsPaused();
        }
        if (borrowMarket.pauseStatuses.isLiquidateBorrowPaused) {
            revert Errors.LiquidateBorrowIsPaused();
        }
        if (
            !_userCollaterals[borrower].contains(underlyingCollateral)
                || !_userBorrows[borrower].contains(underlyingBorrowed)
        ) {
            revert Errors.UserNotMemberOfMarket();
        }

        if (borrowMarket.pauseStatuses.isDeprecated) {
            return Constants.MAX_CLOSE_FACTOR; // Allow liquidation of the whole debt.
        } else {
            uint256 healthFactor = _getUserHealthFactor(address(0), borrower, 0);
            address priceOracleSentinel = _ADDRESSES_PROVIDER.getPriceOracleSentinel();

            if (
                priceOracleSentinel != address(0) && !IPriceOracleSentinel(priceOracleSentinel).isLiquidationAllowed()
                    && healthFactor >= Constants.MIN_LIQUIDATION_THRESHOLD
            ) {
                revert Errors.UnauthorizedLiquidate();
            } else if (healthFactor >= Constants.DEFAULT_LIQUIDATION_THRESHOLD) {
                revert Errors.UnauthorizedLiquidate();
            }

            closeFactor = healthFactor > Constants.MIN_LIQUIDATION_THRESHOLD
                ? Constants.DEFAULT_CLOSE_FACTOR
                : Constants.MAX_CLOSE_FACTOR;
        }
    }

    function _executeSupply(
        address underlying,
        uint256 amount,
        address user,
        uint256 maxLoops,
        Types.Indexes256 memory indexes
    ) internal returns (Types.SupplyRepayVars memory vars) {
        Types.Deltas storage deltas = _market[underlying].deltas;
        Types.MarketBalances storage marketBalances = _marketBalances[underlying];

        vars.onPool = marketBalances.scaledPoolSupplyBalance(user);
        vars.inP2P = marketBalances.scaledP2PSupplyBalance(user);

        (vars.toRepay, amount) = _matchDelta(underlying, amount, indexes.borrow.poolIndex, true);

        uint256 promoted;
        (promoted, amount,) = _promoteRoutine(
            Types.PromoteVars({
                underlying: underlying,
                amount: amount,
                poolIndex: indexes.borrow.poolIndex,
                maxLoops: maxLoops,
                promote: _promoteBorrowers
            }),
            marketBalances.poolBorrowers,
            deltas.borrow
        );
        vars.toRepay += promoted;
        deltas.borrow.scaledTotalP2P += promoted;

        vars.inP2P = _addP2PDelta(underlying, vars.toRepay, indexes.supply.p2pIndex, vars.inP2P, deltas.supply);

        (vars.toSupply, vars.onPool) = _addToPool(amount, vars.onPool, indexes.supply.poolIndex);

        _updateSupplierInDS(underlying, user, vars.onPool, vars.inP2P);
    }

    function _executeBorrow(
        address underlying,
        uint256 amount,
        address user,
        uint256 maxLoops,
        Types.Indexes256 memory indexes
    ) internal returns (Types.BorrowWithdrawVars memory vars) {
        Types.Market storage market = _market[underlying];
        Types.MarketBalances storage marketBalances = _marketBalances[underlying];

        vars.onPool = marketBalances.scaledPoolBorrowBalance(user);
        vars.inP2P = marketBalances.scaledP2PBorrowBalance(user);

        (amount, vars.inP2P) = _borrowIdle(market, amount, vars.inP2P, indexes.borrow.p2pIndex);
        (vars.toWithdraw, amount) = _matchDelta(underlying, amount, indexes.supply.poolIndex, false);

        uint256 promoted;
        (promoted, amount,) = _promoteRoutine(
            Types.PromoteVars({
                underlying: underlying,
                amount: amount,
                poolIndex: indexes.supply.poolIndex,
                maxLoops: maxLoops,
                promote: _promoteSuppliers
            }),
            marketBalances.poolSuppliers,
<<<<<<< HEAD
            market.deltas.supply
=======
            deltas.supply
>>>>>>> 8874c75d
        );
        vars.toWithdraw += promoted;
        market.deltas.supply.scaledTotalP2P += promoted;

<<<<<<< HEAD
        vars.inP2P =
            _addP2PDelta(underlying, vars.toWithdraw, indexes.borrow.p2pIndex, vars.inP2P, market.deltas.borrow);
=======
        vars.inP2P = _addP2PDelta(underlying, vars.toWithdraw, indexes.borrow.p2pIndex, vars.inP2P, deltas.borrow);
>>>>>>> 8874c75d

        (vars.toBorrow, vars.onPool) = _addToPool(amount, vars.onPool, indexes.borrow.poolIndex);

        _updateBorrowerInDS(underlying, user, vars.onPool, vars.inP2P);
    }

    function _executeRepay(
        address underlying,
        uint256 amount,
        address user,
        uint256 maxLoops,
        Types.Indexes256 memory indexes
    ) internal returns (Types.SupplyRepayVars memory vars) {
        Types.Market storage market = _market[underlying];
        Types.MarketBalances storage marketBalances = _marketBalances[underlying];

        vars.onPool = marketBalances.scaledPoolBorrowBalance(user);
        vars.inP2P = marketBalances.scaledP2PBorrowBalance(user);

        (vars.toRepay, amount, vars.onPool) = _subFromPool(amount, vars.onPool, indexes.borrow.poolIndex);
        if (amount == 0) {
            _updateBorrowerInDS(underlying, user, vars.onPool, vars.inP2P);
            return vars;
        }

        vars.inP2P = vars.inP2P.zeroFloorSub(amount.rayDivUp(indexes.borrow.p2pIndex)); // In peer-to-peer borrow unit.
        _updateBorrowerInDS(underlying, user, vars.onPool, vars.inP2P);

<<<<<<< HEAD
        uint256 matchedDelta;
        (matchedDelta, amount) = _matchDelta(underlying, amount, indexes.borrow.poolIndex, true);
        vars.toRepay += matchedDelta;
=======
        uint256 toRepayStep;
        (toRepayStep, amount) = _matchDelta(underlying, amount, indexes.borrow.poolIndex, true);
        vars.toRepay += toRepayStep;
>>>>>>> 8874c75d

        amount = _repayFee(underlying, amount, indexes);

        (toRepayStep, amount, maxLoops) = _promoteRoutine(
            Types.PromoteVars({
                underlying: underlying,
                amount: amount,
                poolIndex: indexes.borrow.poolIndex,
                maxLoops: maxLoops,
                promote: _promoteBorrowers
            }),
            marketBalances.poolBorrowers,
<<<<<<< HEAD
            market.deltas.borrow
=======
            deltas.borrow
>>>>>>> 8874c75d
        );
        vars.toRepay += toRepayStep;

        vars.toSupply = _demoteRoutine(underlying, amount, maxLoops, indexes, _demoteSuppliers, market.deltas, false);

        vars.toSupply = _handleSupplyCap(underlying, vars.toSupply);
    }

    function _executeWithdraw(
        address underlying,
        uint256 amount,
        address user,
        uint256 maxLoops,
        Types.Indexes256 memory indexes
    ) internal returns (Types.BorrowWithdrawVars memory vars) {
        Types.Market storage market = _market[underlying];
        Types.MarketBalances storage marketBalances = _marketBalances[underlying];

        vars.onPool = marketBalances.scaledPoolSupplyBalance(user);
        vars.inP2P = marketBalances.scaledP2PSupplyBalance(user);

        (vars.toWithdraw, amount, vars.onPool) = _subFromPool(amount, vars.onPool, indexes.supply.poolIndex);
        if (amount == 0) {
            _updateSupplierInDS(underlying, user, vars.onPool, vars.inP2P);
            return vars;
        }
        vars.inP2P = vars.inP2P.zeroFloorSub(amount.rayDivUp(indexes.supply.p2pIndex)); // In peer-to-peer supply unit.

        _withdrawIdle(market, amount, vars.inP2P, indexes.supply.p2pIndex);
        _updateSupplierInDS(underlying, user, vars.onPool, vars.inP2P);

<<<<<<< HEAD
        uint256 matchedDelta;
        (matchedDelta, amount) = _matchDelta(underlying, amount, indexes.supply.poolIndex, false);
        vars.toWithdraw += matchedDelta;

        uint256 promoted;
        (promoted, amount, maxLoops) = _promoteRoutine(
=======
        uint256 toWithdrawStep;
        (toWithdrawStep, amount) = _matchDelta(underlying, amount, indexes.supply.poolIndex, false);
        vars.toWithdraw += toWithdrawStep;

        (toWithdrawStep, amount, maxLoops) = _promoteRoutine(
>>>>>>> 8874c75d
            Types.PromoteVars({
                underlying: underlying,
                amount: amount,
                poolIndex: indexes.supply.poolIndex,
                maxLoops: maxLoops,
                promote: _promoteSuppliers
            }),
            marketBalances.poolSuppliers,
<<<<<<< HEAD
            market.deltas.supply
        );
        vars.toWithdraw += promoted;
=======
            deltas.supply
        );
        vars.toWithdraw += toWithdrawStep;
>>>>>>> 8874c75d

        vars.toBorrow = _demoteRoutine(underlying, amount, maxLoops, indexes, _demoteBorrowers, market.deltas, true);
    }

    /// @notice Given variables from a market side, calculates the amount to supply/borrow and a new on pool amount.
    /// @param amount The amount to supply/borrow.
    /// @param onPool The current user's scaled on pool balance.
    /// @param poolIndex The current pool index.
    /// @return The amount to supply/borrow and the new on pool amount.
    function _addToPool(uint256 amount, uint256 onPool, uint256 poolIndex) internal pure returns (uint256, uint256) {
<<<<<<< HEAD
        if (amount > 0) {
            onPool += amount.rayDivDown(poolIndex); // In scaled balance.
        }

        return (amount, onPool);
=======
        if (amount == 0) return (0, onPool);

        return (
            amount,
            onPool + amount.rayDivDown(poolIndex) // In scaled balance.
        );
>>>>>>> 8874c75d
    }

    /// @notice Given variables from a market side, calculates the amount to repay/withdraw, the amount left to process, and a new on pool amount.
    /// @param amount The amount to repay/withdraw.
    /// @param onPool The current user's scaled on pool balance.
    /// @param poolIndex The current pool index.
    /// @return The amount to repay/withdraw, the amount left to process, and the new on pool amount.
    function _subFromPool(uint256 amount, uint256 onPool, uint256 poolIndex)
        internal
        pure
        returns (uint256, uint256, uint256)
    {
<<<<<<< HEAD
        uint256 toProcess;
        if (onPool > 0) {
            toProcess = Math.min(onPool.rayMul(poolIndex), amount);
            amount -= toProcess;
            onPool = onPool.zeroFloorSub(toProcess.rayDivUp(poolIndex)); // In scaled balance.
        }

        return (toProcess, amount, onPool);
=======
        if (onPool == 0) return (0, amount, onPool);

        uint256 toProcess = Math.min(onPool.rayMul(poolIndex), amount);

        return (
            toProcess,
            amount - toProcess,
            onPool.zeroFloorSub(toProcess.rayDivUp(poolIndex)) // In scaled balance.
        );
>>>>>>> 8874c75d
    }

    /// @notice Given variables from a market side, promotes users and calculates the amount to repay/withdraw from promote,
    ///         the amount left to process, and the number of loops left. Updates the market side delta accordingly.
    /// @param vars The variables for promotion.
    /// @param heap The heap to promote.
    /// @param promotedDelta The market side delta to update.
    /// @return The amount to repay/withdraw from promote, the amount left to process, and the number of loops left.
    function _promoteRoutine(
        Types.PromoteVars memory vars,
        ThreeHeapOrdering.HeapArray storage heap,
        Types.MarketSideDelta storage promotedDelta
    ) internal returns (uint256, uint256, uint256) {
        if (vars.amount == 0 || _market[vars.underlying].pauseStatuses.isP2PDisabled || heap.getHead() == address(0)) {
            return (0, vars.amount, vars.maxLoops);
        }

<<<<<<< HEAD
        return (toProcess, vars.amount, vars.maxLoops);
=======
        (uint256 promoted, uint256 loopsDone) = vars.promote(vars.underlying, vars.amount, vars.maxLoops); // In underlying.

        promotedDelta.scaledTotalP2P += promoted.rayDiv(vars.poolIndex);

        return (promoted, vars.amount - promoted, vars.maxLoops - loopsDone);
>>>>>>> 8874c75d
    }

    /// @notice Given variables from a market side, demotes users and calculates the amount to supply/borrow from demote.
    ///         Updates the market side delta accordingly.
    /// @param underlying The underlying address.
    /// @param amount The amount to supply/borrow.
    /// @param maxLoops The maximum number of loops to run.
    /// @param indexes The current indexes.
    /// @param demote The demote function.
    /// @param deltas The market side deltas to update.
    /// @param borrow Whether the market side is borrow.
    /// @return toProcess The amount to supply/borrow from demote.
    function _demoteRoutine(
        address underlying,
        uint256 amount,
        uint256 maxLoops,
        Types.Indexes256 memory indexes,
        function(address, uint256, uint256) returns (uint256) demote,
        Types.Deltas storage deltas,
        bool borrow
    ) internal returns (uint256) {
        if (amount == 0) return 0;

        uint256 demoted = demote(underlying, amount, maxLoops);

        Types.MarketSideIndexes256 memory demotedIndexes = borrow ? indexes.borrow : indexes.supply;
        Types.MarketSideIndexes256 memory counterIndexes = borrow ? indexes.supply : indexes.borrow;
        Types.MarketSideDelta storage demotedDelta = borrow ? deltas.borrow : deltas.supply;
        Types.MarketSideDelta storage counterDelta = borrow ? deltas.supply : deltas.borrow;

        // Increase the peer-to-peer supply delta.
        if (demoted < amount) {
            demotedDelta.scaledDeltaPool += (amount - demoted).rayDiv(demotedIndexes.poolIndex);

            if (borrow) emit Events.P2PBorrowDeltaUpdated(underlying, demotedDelta.scaledDeltaPool);
            else emit Events.P2PSupplyDeltaUpdated(underlying, demotedDelta.scaledDeltaPool);
        }

        // Math.min as the last decimal might flip.
        demotedDelta.scaledTotalP2P = demotedDelta.scaledTotalP2P.zeroFloorSub(demoted.rayDiv(demotedIndexes.p2pIndex));
        counterDelta.scaledTotalP2P = counterDelta.scaledTotalP2P.zeroFloorSub(amount.rayDiv(counterIndexes.p2pIndex));

        emit Events.P2PAmountsUpdated(underlying, deltas.supply.scaledTotalP2P, deltas.borrow.scaledTotalP2P);

        return amount;
    }

    /// @notice Given variables from a market side, matches the delta and calculates the amount to supply/borrow from delta.
    ///         Updates the market side delta accordingly.
    /// @param underlying The underlying address.
    /// @param amount The amount to supply/borrow.
    /// @param poolIndex The current pool index.
    /// @param borrow Whether the market side is borrow.
    /// @return The amount to repay/withdraw and the amount left to process.
    function _matchDelta(address underlying, uint256 amount, uint256 poolIndex, bool borrow)
        internal
        returns (uint256, uint256)
    {
        Types.MarketSideDelta storage sideDelta =
            borrow ? _market[underlying].deltas.borrow : _market[underlying].deltas.supply;

<<<<<<< HEAD
        uint256 matchedDelta;
        if (sideDelta.scaledDeltaPool > 0) {
            matchedDelta = Math.min(sideDelta.scaledDeltaPool.rayMulUp(poolIndex), amount); // In underlying.

            sideDelta.scaledDeltaPool = sideDelta.scaledDeltaPool.zeroFloorSub(matchedDelta.rayDivDown(poolIndex));
            amount -= matchedDelta;

            if (borrow) emit Events.P2PBorrowDeltaUpdated(underlying, sideDelta.scaledDeltaPool);
            else emit Events.P2PSupplyDeltaUpdated(underlying, sideDelta.scaledDeltaPool);
        }

        return (matchedDelta, amount);
=======
        if (sideDelta.scaledDeltaPool == 0) return (0, amount);

        uint256 matchedDelta = Math.min(sideDelta.scaledDeltaPool.rayMulUp(poolIndex), amount); // In underlying.

        sideDelta.scaledDeltaPool = sideDelta.scaledDeltaPool.zeroFloorSub(matchedDelta.rayDivDown(poolIndex));

        if (borrow) emit Events.P2PBorrowDeltaUpdated(underlying, sideDelta.scaledDeltaPool);
        else emit Events.P2PSupplyDeltaUpdated(underlying, sideDelta.scaledDeltaPool);

        return (matchedDelta, amount - matchedDelta);
>>>>>>> 8874c75d
    }

    /// @notice Updates the delta and p2p amounts for a repay or withdraw after a promotion.
    /// @param underlying The underlying address.
    /// @param toProcess The amount to repay/withdraw.
    /// @param p2pIndex The current p2p index.
    /// @param inP2P The amount in p2p.
    /// @param marketSideDelta The market side delta to update.
    /// @return The new amount in p2p.
    function _addP2PDelta(
        address underlying,
        uint256 toProcess,
        uint256 p2pIndex,
        uint256 inP2P,
        Types.MarketSideDelta storage marketSideDelta
    ) internal returns (uint256) {
<<<<<<< HEAD
        if (toProcess > 0) {
            uint256 toProcessP2P = toProcess.rayDivDown(p2pIndex);
            marketSideDelta.scaledTotalP2P += toProcessP2P;
            inP2P += toProcessP2P;

            Types.Deltas storage deltas = _market[underlying].deltas;

            emit Events.P2PAmountsUpdated(underlying, deltas.supply.scaledTotalP2P, deltas.borrow.scaledTotalP2P);
        }

        return inP2P;
=======
        if (toProcess == 0) return inP2P;

        uint256 toProcessP2P = toProcess.rayDivDown(p2pIndex);
        marketSideDelta.scaledTotalP2P += toProcessP2P;

        Types.Deltas storage deltas = _market[underlying].deltas;

        emit Events.P2PAmountsUpdated(underlying, deltas.supply.scaledTotalP2P, deltas.borrow.scaledTotalP2P);

        return inP2P + toProcessP2P;
>>>>>>> 8874c75d
    }

    /// @notice Calculates a new amount accounting for any fee required to be deducted by the delta.
    /// @param underlying The underlying address.
    /// @param amount The amount to repay/withdraw.
    /// @param indexes The current indexes.
    /// @return The new amount left to process.
    function _repayFee(address underlying, uint256 amount, Types.Indexes256 memory indexes)
        internal
        returns (uint256)
    {
<<<<<<< HEAD
        // Repay the fee.
        if (amount > 0) {
            Types.Deltas storage deltas = _market[underlying].deltas;
            // Fee = (borrow.totalScaledP2P - borrow.delta) - (supply.totalScaledP2P - supply.delta).
            // No need to subtract borrow.delta as it is zero.
            uint256 feeToRepay = Math.zeroFloorSub(
                deltas.borrow.scaledTotalP2P.rayMul(indexes.borrow.p2pIndex),
                deltas.supply.scaledTotalP2P.rayMul(indexes.supply.p2pIndex).zeroFloorSub(
                    deltas.supply.scaledDeltaPool.rayMul(indexes.supply.poolIndex)
                )
            );

            if (feeToRepay > 0) {
                feeToRepay = Math.min(feeToRepay, amount);
                amount -= feeToRepay;
                deltas.borrow.scaledTotalP2P -= feeToRepay.rayDivDown(indexes.borrow.p2pIndex);

                emit Events.P2PAmountsUpdated(underlying, deltas.supply.scaledTotalP2P, deltas.borrow.scaledTotalP2P);
            }
        }

        return amount;
=======
        if (amount == 0) return 0;

        Types.Deltas storage deltas = _market[underlying].deltas;
        // Fee = (borrow.totalScaledP2P - borrow.delta) - (supply.totalScaledP2P - supply.delta).
        // No need to subtract borrow.delta as it is zero.
        uint256 feeToRepay = Math.zeroFloorSub(
            deltas.borrow.scaledTotalP2P.rayMul(indexes.borrow.p2pIndex),
            deltas.supply.scaledTotalP2P.rayMul(indexes.supply.p2pIndex).zeroFloorSub(
                deltas.supply.scaledDeltaPool.rayMul(indexes.supply.poolIndex)
            )
        );

        if (feeToRepay == 0) return amount;

        feeToRepay = Math.min(feeToRepay, amount);
        deltas.borrow.scaledTotalP2P =
            deltas.borrow.scaledTotalP2P.zeroFloorSub(feeToRepay.rayDivDown(indexes.borrow.p2pIndex));

        emit Events.P2PAmountsUpdated(underlying, deltas.supply.scaledTotalP2P, deltas.borrow.scaledTotalP2P);

        return amount - feeToRepay;
>>>>>>> 8874c75d
    }

    /// @notice Adds to idle supply if the supply cap is reached in a breaking repay, and returns a new toSupply amount.
    /// @param underlying The underlying address.
    /// @param amount The amount to repay. (by supplying on pool)
    /// @return toSupply The new amount to supply.
    function _handleSupplyCap(address underlying, uint256 amount) internal returns (uint256 toSupply) {
        DataTypes.ReserveConfigurationMap memory config = _POOL.getConfiguration(underlying);
        uint256 supplyCap = config.getSupplyCap() * (10 ** config.getDecimals());
        if (supplyCap == 0) return amount;

        Types.Market storage market = _market[underlying];
        uint256 totalSupply = ERC20(market.aToken).totalSupply();
        if (totalSupply + amount > supplyCap) {
            toSupply = supplyCap - totalSupply;
            market.idleSupply += amount - toSupply;
        } else {
            toSupply = amount;
        }
    }

    /// @notice Withdraws idle supply.
    /// @param market The market storage.
    /// @param amount The amount to withdraw.
    /// @param inP2P The user's amount in p2p.
    /// @param p2pSupplyIndex The current p2p supply index.
    function _withdrawIdle(Types.Market storage market, uint256 amount, uint256 inP2P, uint256 p2pSupplyIndex)
        internal
    {
        if (amount > 0 && market.idleSupply > 0 && inP2P > 0) {
            uint256 matchedIdle = Math.min(Math.min(market.idleSupply, amount), inP2P.rayMulDown(p2pSupplyIndex));
            market.idleSupply -= matchedIdle;
        }
    }

    /// @notice Borrows idle supply and returns an updated p2p balance.
    /// @param market The market storage.
    /// @param amount The amount to borrow.
    /// @param inP2P The user's amount in p2p.
    /// @param p2pBorrowIndex The current p2p borrow index.
    /// @return The amount left to process, and the updated p2p amount of the user.
    function _borrowIdle(Types.Market storage market, uint256 amount, uint256 inP2P, uint256 p2pBorrowIndex)
        internal
        returns (uint256, uint256)
    {
        uint256 idleSupply = market.idleSupply;
<<<<<<< HEAD
        if (idleSupply > 0) {
            uint256 matchedIdle = Math.min(idleSupply, amount); // In underlying.
            market.idleSupply -= matchedIdle;
            amount -= matchedIdle;
            inP2P += matchedIdle.rayDivDown(p2pBorrowIndex);
        }

        return (amount, inP2P);
=======
        if (idleSupply == 0) return (amount, inP2P);

        uint256 matchedIdle = Math.min(idleSupply, amount); // In underlying.
        market.idleSupply -= matchedIdle;

        return (amount - matchedIdle, inP2P + matchedIdle.rayDivDown(p2pBorrowIndex));
>>>>>>> 8874c75d
    }
}<|MERGE_RESOLUTION|>--- conflicted
+++ resolved
@@ -79,8 +79,6 @@
         Types.Market storage market = _validateManagerInput(underlying, amount, borrower, receiver);
         if (market.pauseStatuses.isBorrowPaused) revert Errors.BorrowIsPaused();
 
-        _validatePermission(borrower, msg.sender);
-
         DataTypes.ReserveConfigurationMap memory config = _POOL.getConfiguration(underlying);
         if (!config.getBorrowingEnabled()) revert Errors.BorrowingNotEnabled();
 
@@ -106,8 +104,6 @@
     {
         Types.Market storage market = _validateManagerInput(underlying, amount, supplier, receiver);
         if (market.pauseStatuses.isWithdrawPaused) revert Errors.WithdrawIsPaused();
-
-        _validatePermission(supplier, msg.sender);
 
         // Aave can enable an oracle sentinel in specific circumstances which can prevent users to borrow.
         // For safety concerns and as a withdraw on Morpho can trigger a borrow on pool, Morpho prevents withdrawals in such circumstances.
@@ -227,6 +223,7 @@
     ) internal returns (Types.BorrowWithdrawVars memory vars) {
         Types.Market storage market = _market[underlying];
         Types.MarketBalances storage marketBalances = _marketBalances[underlying];
+        Types.Deltas storage deltas = market.deltas;
 
         vars.onPool = marketBalances.scaledPoolBorrowBalance(user);
         vars.inP2P = marketBalances.scaledP2PBorrowBalance(user);
@@ -244,21 +241,12 @@
                 promote: _promoteSuppliers
             }),
             marketBalances.poolSuppliers,
-<<<<<<< HEAD
-            market.deltas.supply
-=======
             deltas.supply
->>>>>>> 8874c75d
         );
         vars.toWithdraw += promoted;
-        market.deltas.supply.scaledTotalP2P += promoted;
-
-<<<<<<< HEAD
-        vars.inP2P =
-            _addP2PDelta(underlying, vars.toWithdraw, indexes.borrow.p2pIndex, vars.inP2P, market.deltas.borrow);
-=======
+        deltas.supply.scaledTotalP2P += promoted;
+
         vars.inP2P = _addP2PDelta(underlying, vars.toWithdraw, indexes.borrow.p2pIndex, vars.inP2P, deltas.borrow);
->>>>>>> 8874c75d
 
         (vars.toBorrow, vars.onPool) = _addToPool(amount, vars.onPool, indexes.borrow.poolIndex);
 
@@ -272,8 +260,8 @@
         uint256 maxLoops,
         Types.Indexes256 memory indexes
     ) internal returns (Types.SupplyRepayVars memory vars) {
-        Types.Market storage market = _market[underlying];
         Types.MarketBalances storage marketBalances = _marketBalances[underlying];
+        Types.Deltas storage deltas = _market[underlying].deltas;
 
         vars.onPool = marketBalances.scaledPoolBorrowBalance(user);
         vars.inP2P = marketBalances.scaledP2PBorrowBalance(user);
@@ -287,15 +275,9 @@
         vars.inP2P = vars.inP2P.zeroFloorSub(amount.rayDivUp(indexes.borrow.p2pIndex)); // In peer-to-peer borrow unit.
         _updateBorrowerInDS(underlying, user, vars.onPool, vars.inP2P);
 
-<<<<<<< HEAD
-        uint256 matchedDelta;
-        (matchedDelta, amount) = _matchDelta(underlying, amount, indexes.borrow.poolIndex, true);
-        vars.toRepay += matchedDelta;
-=======
         uint256 toRepayStep;
         (toRepayStep, amount) = _matchDelta(underlying, amount, indexes.borrow.poolIndex, true);
         vars.toRepay += toRepayStep;
->>>>>>> 8874c75d
 
         amount = _repayFee(underlying, amount, indexes);
 
@@ -308,15 +290,11 @@
                 promote: _promoteBorrowers
             }),
             marketBalances.poolBorrowers,
-<<<<<<< HEAD
-            market.deltas.borrow
-=======
             deltas.borrow
->>>>>>> 8874c75d
         );
         vars.toRepay += toRepayStep;
 
-        vars.toSupply = _demoteRoutine(underlying, amount, maxLoops, indexes, _demoteSuppliers, market.deltas, false);
+        vars.toSupply = _demoteRoutine(underlying, amount, maxLoops, indexes, _demoteSuppliers, deltas, false);
 
         vars.toSupply = _handleSupplyCap(underlying, vars.toSupply);
     }
@@ -330,6 +308,7 @@
     ) internal returns (Types.BorrowWithdrawVars memory vars) {
         Types.Market storage market = _market[underlying];
         Types.MarketBalances storage marketBalances = _marketBalances[underlying];
+        Types.Deltas storage deltas = market.deltas;
 
         vars.onPool = marketBalances.scaledPoolSupplyBalance(user);
         vars.inP2P = marketBalances.scaledP2PSupplyBalance(user);
@@ -344,20 +323,11 @@
         _withdrawIdle(market, amount, vars.inP2P, indexes.supply.p2pIndex);
         _updateSupplierInDS(underlying, user, vars.onPool, vars.inP2P);
 
-<<<<<<< HEAD
-        uint256 matchedDelta;
-        (matchedDelta, amount) = _matchDelta(underlying, amount, indexes.supply.poolIndex, false);
-        vars.toWithdraw += matchedDelta;
-
-        uint256 promoted;
-        (promoted, amount, maxLoops) = _promoteRoutine(
-=======
         uint256 toWithdrawStep;
         (toWithdrawStep, amount) = _matchDelta(underlying, amount, indexes.supply.poolIndex, false);
         vars.toWithdraw += toWithdrawStep;
 
         (toWithdrawStep, amount, maxLoops) = _promoteRoutine(
->>>>>>> 8874c75d
             Types.PromoteVars({
                 underlying: underlying,
                 amount: amount,
@@ -366,17 +336,11 @@
                 promote: _promoteSuppliers
             }),
             marketBalances.poolSuppliers,
-<<<<<<< HEAD
-            market.deltas.supply
-        );
-        vars.toWithdraw += promoted;
-=======
             deltas.supply
         );
         vars.toWithdraw += toWithdrawStep;
->>>>>>> 8874c75d
-
-        vars.toBorrow = _demoteRoutine(underlying, amount, maxLoops, indexes, _demoteBorrowers, market.deltas, true);
+
+        vars.toBorrow = _demoteRoutine(underlying, amount, maxLoops, indexes, _demoteBorrowers, deltas, true);
     }
 
     /// @notice Given variables from a market side, calculates the amount to supply/borrow and a new on pool amount.
@@ -385,20 +349,12 @@
     /// @param poolIndex The current pool index.
     /// @return The amount to supply/borrow and the new on pool amount.
     function _addToPool(uint256 amount, uint256 onPool, uint256 poolIndex) internal pure returns (uint256, uint256) {
-<<<<<<< HEAD
-        if (amount > 0) {
-            onPool += amount.rayDivDown(poolIndex); // In scaled balance.
-        }
-
-        return (amount, onPool);
-=======
         if (amount == 0) return (0, onPool);
 
         return (
             amount,
             onPool + amount.rayDivDown(poolIndex) // In scaled balance.
         );
->>>>>>> 8874c75d
     }
 
     /// @notice Given variables from a market side, calculates the amount to repay/withdraw, the amount left to process, and a new on pool amount.
@@ -411,16 +367,6 @@
         pure
         returns (uint256, uint256, uint256)
     {
-<<<<<<< HEAD
-        uint256 toProcess;
-        if (onPool > 0) {
-            toProcess = Math.min(onPool.rayMul(poolIndex), amount);
-            amount -= toProcess;
-            onPool = onPool.zeroFloorSub(toProcess.rayDivUp(poolIndex)); // In scaled balance.
-        }
-
-        return (toProcess, amount, onPool);
-=======
         if (onPool == 0) return (0, amount, onPool);
 
         uint256 toProcess = Math.min(onPool.rayMul(poolIndex), amount);
@@ -430,7 +376,6 @@
             amount - toProcess,
             onPool.zeroFloorSub(toProcess.rayDivUp(poolIndex)) // In scaled balance.
         );
->>>>>>> 8874c75d
     }
 
     /// @notice Given variables from a market side, promotes users and calculates the amount to repay/withdraw from promote,
@@ -448,15 +393,11 @@
             return (0, vars.amount, vars.maxLoops);
         }
 
-<<<<<<< HEAD
-        return (toProcess, vars.amount, vars.maxLoops);
-=======
         (uint256 promoted, uint256 loopsDone) = vars.promote(vars.underlying, vars.amount, vars.maxLoops); // In underlying.
 
         promotedDelta.scaledTotalP2P += promoted.rayDiv(vars.poolIndex);
 
         return (promoted, vars.amount - promoted, vars.maxLoops - loopsDone);
->>>>>>> 8874c75d
     }
 
     /// @notice Given variables from a market side, demotes users and calculates the amount to supply/borrow from demote.
@@ -518,20 +459,6 @@
         Types.MarketSideDelta storage sideDelta =
             borrow ? _market[underlying].deltas.borrow : _market[underlying].deltas.supply;
 
-<<<<<<< HEAD
-        uint256 matchedDelta;
-        if (sideDelta.scaledDeltaPool > 0) {
-            matchedDelta = Math.min(sideDelta.scaledDeltaPool.rayMulUp(poolIndex), amount); // In underlying.
-
-            sideDelta.scaledDeltaPool = sideDelta.scaledDeltaPool.zeroFloorSub(matchedDelta.rayDivDown(poolIndex));
-            amount -= matchedDelta;
-
-            if (borrow) emit Events.P2PBorrowDeltaUpdated(underlying, sideDelta.scaledDeltaPool);
-            else emit Events.P2PSupplyDeltaUpdated(underlying, sideDelta.scaledDeltaPool);
-        }
-
-        return (matchedDelta, amount);
-=======
         if (sideDelta.scaledDeltaPool == 0) return (0, amount);
 
         uint256 matchedDelta = Math.min(sideDelta.scaledDeltaPool.rayMulUp(poolIndex), amount); // In underlying.
@@ -542,7 +469,6 @@
         else emit Events.P2PSupplyDeltaUpdated(underlying, sideDelta.scaledDeltaPool);
 
         return (matchedDelta, amount - matchedDelta);
->>>>>>> 8874c75d
     }
 
     /// @notice Updates the delta and p2p amounts for a repay or withdraw after a promotion.
@@ -559,19 +485,6 @@
         uint256 inP2P,
         Types.MarketSideDelta storage marketSideDelta
     ) internal returns (uint256) {
-<<<<<<< HEAD
-        if (toProcess > 0) {
-            uint256 toProcessP2P = toProcess.rayDivDown(p2pIndex);
-            marketSideDelta.scaledTotalP2P += toProcessP2P;
-            inP2P += toProcessP2P;
-
-            Types.Deltas storage deltas = _market[underlying].deltas;
-
-            emit Events.P2PAmountsUpdated(underlying, deltas.supply.scaledTotalP2P, deltas.borrow.scaledTotalP2P);
-        }
-
-        return inP2P;
-=======
         if (toProcess == 0) return inP2P;
 
         uint256 toProcessP2P = toProcess.rayDivDown(p2pIndex);
@@ -582,7 +495,6 @@
         emit Events.P2PAmountsUpdated(underlying, deltas.supply.scaledTotalP2P, deltas.borrow.scaledTotalP2P);
 
         return inP2P + toProcessP2P;
->>>>>>> 8874c75d
     }
 
     /// @notice Calculates a new amount accounting for any fee required to be deducted by the delta.
@@ -594,30 +506,6 @@
         internal
         returns (uint256)
     {
-<<<<<<< HEAD
-        // Repay the fee.
-        if (amount > 0) {
-            Types.Deltas storage deltas = _market[underlying].deltas;
-            // Fee = (borrow.totalScaledP2P - borrow.delta) - (supply.totalScaledP2P - supply.delta).
-            // No need to subtract borrow.delta as it is zero.
-            uint256 feeToRepay = Math.zeroFloorSub(
-                deltas.borrow.scaledTotalP2P.rayMul(indexes.borrow.p2pIndex),
-                deltas.supply.scaledTotalP2P.rayMul(indexes.supply.p2pIndex).zeroFloorSub(
-                    deltas.supply.scaledDeltaPool.rayMul(indexes.supply.poolIndex)
-                )
-            );
-
-            if (feeToRepay > 0) {
-                feeToRepay = Math.min(feeToRepay, amount);
-                amount -= feeToRepay;
-                deltas.borrow.scaledTotalP2P -= feeToRepay.rayDivDown(indexes.borrow.p2pIndex);
-
-                emit Events.P2PAmountsUpdated(underlying, deltas.supply.scaledTotalP2P, deltas.borrow.scaledTotalP2P);
-            }
-        }
-
-        return amount;
-=======
         if (amount == 0) return 0;
 
         Types.Deltas storage deltas = _market[underlying].deltas;
@@ -639,7 +527,6 @@
         emit Events.P2PAmountsUpdated(underlying, deltas.supply.scaledTotalP2P, deltas.borrow.scaledTotalP2P);
 
         return amount - feeToRepay;
->>>>>>> 8874c75d
     }
 
     /// @notice Adds to idle supply if the supply cap is reached in a breaking repay, and returns a new toSupply amount.
@@ -686,22 +573,11 @@
         returns (uint256, uint256)
     {
         uint256 idleSupply = market.idleSupply;
-<<<<<<< HEAD
-        if (idleSupply > 0) {
-            uint256 matchedIdle = Math.min(idleSupply, amount); // In underlying.
-            market.idleSupply -= matchedIdle;
-            amount -= matchedIdle;
-            inP2P += matchedIdle.rayDivDown(p2pBorrowIndex);
-        }
-
-        return (amount, inP2P);
-=======
         if (idleSupply == 0) return (amount, inP2P);
 
         uint256 matchedIdle = Math.min(idleSupply, amount); // In underlying.
         market.idleSupply -= matchedIdle;
 
         return (amount - matchedIdle, inP2P + matchedIdle.rayDivDown(p2pBorrowIndex));
->>>>>>> 8874c75d
     }
 }