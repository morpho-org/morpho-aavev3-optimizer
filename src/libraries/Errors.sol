--- conflicted
+++ resolved
@@ -9,11 +9,8 @@
     error MarketNotCreated();
     error MarketAlreadyCreated();
     error MarketIsNotListedOnAave();
-<<<<<<< HEAD
+    error MarketLtTooLow();
     error SiloedBorrowMarket();
-=======
-    error MarketLtTooLow();
->>>>>>> cd38674b
 
     error AddressIsZero();
     error AmountIsZero();
