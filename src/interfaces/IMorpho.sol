--- conflicted
+++ resolved
@@ -23,19 +23,14 @@
     function scaledPoolBorrowBalance(address underlying, address user) external view returns (uint256);
     function scaledPoolSupplyBalance(address underlying, address user) external view returns (uint256);
 
-<<<<<<< HEAD
     function supplyBalance(address underlying, address user) external view returns (uint256);
     function borrowBalance(address underlying, address user) external view returns (uint256);
     function collateralBalance(address underlying, address user) external view returns (uint256);
-=======
-    function isManaging(address delegator, address manager) external view returns (bool);
-    function userNonce(address user) external view returns (uint256);
->>>>>>> e9cdb9e2
 
     function userCollaterals(address user) external view returns (address[] memory);
     function userBorrows(address user) external view returns (address[] memory);
 
-    function isManaging(address owner, address manager) external view returns (bool);
+    function isManaging(address delegator, address manager) external view returns (bool);
     function userNonce(address user) external view returns (uint256);
 
     function updatedIndexes(address underlying) external view returns (Types.Indexes256 memory);
