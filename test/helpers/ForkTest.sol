// SPDX-License-Identifier: AGPL-3.0-only
pragma solidity ^0.8.0;

import {IAToken} from "src/interfaces/aave/IAToken.sol";
import {IAaveOracle} from "@aave-v3-core/interfaces/IAaveOracle.sol";
import {IACLManager} from "@aave-v3-core/interfaces/IACLManager.sol";
import {IPoolConfigurator} from "@aave-v3-core/interfaces/IPoolConfigurator.sol";
import {IPoolDataProvider} from "@aave-v3-core/interfaces/IPoolDataProvider.sol";
import {IPool, IPoolAddressesProvider} from "@aave-v3-core/interfaces/IPool.sol";
import {IVariableDebtToken} from "@aave-v3-core/interfaces/IVariableDebtToken.sol";
import {DataTypes} from "@aave-v3-core/protocol/libraries/types/DataTypes.sol";

import {TestConfig, TestConfigLib} from "test/helpers/TestConfigLib.sol";
import {DataTypes} from "@aave-v3-core/protocol/libraries/types/DataTypes.sol";
<<<<<<< HEAD
=======
import {Errors as AaveErrors} from "@aave-v3-core/protocol/libraries/helpers/Errors.sol";
>>>>>>> 93306252
import {ReserveConfiguration} from "@aave-v3-core/protocol/libraries/configuration/ReserveConfiguration.sol";

import {PriceOracleSentinelMock} from "test/mocks/PriceOracleSentinelMock.sol";
import {AaveOracleMock} from "test/mocks/AaveOracleMock.sol";
import {PoolAdminMock} from "test/mocks/PoolAdminMock.sol";
import "./BaseTest.sol";

contract ForkTest is BaseTest {
    using TestConfigLib for TestConfig;
    using ReserveConfiguration for DataTypes.ReserveConfigurationMap;

    address internal constant POOL_ADMIN = address(0xB055);

    string internal network;
    uint256 internal forkId;
    TestConfig internal config;

    address internal dai;
    address internal frax;
    address internal mai;
    address internal usdc;
    address internal usdt;
    address internal aave;
    address internal btcb;
    address internal link;
    address internal sAvax;
    address internal wavax;
    address internal wbtc;
    address internal weth;
    address internal wNative;
    address[] internal allUnderlyings;

    IPool internal pool;
    IACLManager internal aclManager;
    IPoolConfigurator internal poolConfigurator;
    IPoolDataProvider internal poolDataProvider;
    IPoolAddressesProvider internal addressesProvider;

    address internal aclAdmin;
    AaveOracleMock internal oracle;
    PoolAdminMock internal poolAdmin;
    PriceOracleSentinelMock oracleSentinel;

    uint256 snapshotId = type(uint256).max;

    constructor() {
        _initConfig();
        _loadConfig();

        _mockPoolAdmin();
        _mockOracle();
        _mockOracleSentinel();

        _setBalances(address(this), type(uint256).max);
    }

    function setUp() public virtual {
        _label();
    }

    function _network() internal view returns (string memory) {
        try vm.envString("NETWORK") returns (string memory configNetwork) {
            return configNetwork;
        } catch {
            return "avalanche-mainnet";
        }
    }

    function _initConfig() internal returns (TestConfig storage) {
        network = _network();

        return config.load(network);
    }

    function _loadConfig() internal {
        forkId = config.createFork();

        addressesProvider = IPoolAddressesProvider(config.getAddressesProvider());
        pool = IPool(addressesProvider.getPool());

        aclAdmin = addressesProvider.getACLAdmin();
        aclManager = IACLManager(addressesProvider.getACLManager());
        poolConfigurator = IPoolConfigurator(addressesProvider.getPoolConfigurator());
        poolDataProvider = IPoolDataProvider(addressesProvider.getPoolDataProvider());

        dai = config.getAddress("$.DAI");
        frax = config.getAddress("$.FRAX");
        mai = config.getAddress("$.MAI");
        usdc = config.getAddress("$.USDC");
        usdt = config.getAddress("$.USDT");
        aave = config.getAddress("$.AAVE");
        btcb = config.getAddress("$.BTCb");
        link = config.getAddress("$.LINK");
        sAvax = config.getAddress("$.sAVAX");
        wavax = config.getAddress("$.WAVAX");
        wbtc = config.getAddress("$.WBTC");
        weth = config.getAddress("$.WETH");
        wNative = config.getAddress("$.wrappedNative");

        allUnderlyings.push(dai);
        allUnderlyings.push(frax);
        allUnderlyings.push(mai);
        allUnderlyings.push(usdc);
        allUnderlyings.push(usdt);
        allUnderlyings.push(aave);
        allUnderlyings.push(btcb);
        allUnderlyings.push(link);
        allUnderlyings.push(sAvax);
        allUnderlyings.push(wavax);
        allUnderlyings.push(wbtc);
        allUnderlyings.push(weth);
    }

    function _label() internal virtual {
        vm.label(address(pool), "Pool");
        vm.label(address(oracle), "PriceOracle");
        vm.label(address(addressesProvider), "AddressesProvider");

        vm.label(aclAdmin, "ACLAdmin");
        vm.label(address(aclManager), "ACLManager");
        vm.label(address(poolConfigurator), "PoolConfigurator");
        vm.label(address(poolDataProvider), "PoolDataProvider");

        vm.label(dai, "DAI");
        vm.label(frax, "FRAX");
        vm.label(mai, "MAI");
        vm.label(usdc, "USDC");
        vm.label(usdt, "USDT");
        vm.label(aave, "AAVE");
        vm.label(btcb, "BTCB");
        vm.label(link, "LINK");
        vm.label(sAvax, "sAVAX");
        vm.label(wavax, "WAVAX");
        vm.label(wbtc, "WBTC");
        vm.label(weth, "WETH");
        vm.label(wNative, "wNative");
    }

    function _mockPoolAdmin() internal {
        poolAdmin = new PoolAdminMock(poolConfigurator);

        vm.startPrank(aclAdmin);
        aclManager.addPoolAdmin(address(poolAdmin));
        aclManager.addRiskAdmin(address(poolAdmin));
        aclManager.addEmergencyAdmin(address(poolAdmin));
        vm.stopPrank();
    }

    function _mockOracle() internal {
        oracle = new AaveOracleMock(IAaveOracle(addressesProvider.getPriceOracle()), pool.getReservesList());

        vm.prank(aclAdmin);
        addressesProvider.setPriceOracle(address(oracle));
    }

    function _mockOracleSentinel() internal {
        oracleSentinel = new PriceOracleSentinelMock(address(addressesProvider));

        vm.prank(aclAdmin);
        addressesProvider.setPriceOracleSentinel(address(oracleSentinel));
    }

    function _setBalances(address user, uint256 balance) internal {
        deal(dai, user, balance);
        deal(frax, user, balance);
        deal(mai, user, balance);
        deal(usdc, user, balance / 1e6);
        deal(usdt, user, balance / 1e6);
        deal(aave, user, balance);
        deal(btcb, user, balance / 1e8);
        deal(link, user, balance);
        deal(sAvax, user, balance);
        deal(wavax, user, balance);
        deal(wbtc, user, balance / 1e8);
        deal(weth, user, balance);
        deal(wNative, user, balance);
    }

    /// @dev Reverts the fork to its initial fork state.
    function _revert() internal {
        if (snapshotId < type(uint256).max) vm.revertTo(snapshotId);
        snapshotId = vm.snapshot();
    }

    function _setSupplyCap(address underlying, uint256 amount) internal {
        DataTypes.ReserveConfigurationMap memory reserveConfig = pool.getConfiguration(underlying);
        reserveConfig.setSupplyCap(amount);
        vm.prank(address(poolConfigurator));
        pool.setConfiguration(underlying, reserveConfig);
    }

    function _setBorrowCap(address underlying, uint256 amount) internal {
        DataTypes.ReserveConfigurationMap memory reserveConfig = pool.getConfiguration(underlying);
        reserveConfig.setBorrowCap(amount);
        vm.prank(address(poolConfigurator));
        pool.setConfiguration(underlying, reserveConfig);
    }
}<|MERGE_RESOLUTION|>--- conflicted
+++ resolved
@@ -12,10 +12,7 @@
 
 import {TestConfig, TestConfigLib} from "test/helpers/TestConfigLib.sol";
 import {DataTypes} from "@aave-v3-core/protocol/libraries/types/DataTypes.sol";
-<<<<<<< HEAD
-=======
 import {Errors as AaveErrors} from "@aave-v3-core/protocol/libraries/helpers/Errors.sol";
->>>>>>> 93306252
 import {ReserveConfiguration} from "@aave-v3-core/protocol/libraries/configuration/ReserveConfiguration.sol";
 
 import {PriceOracleSentinelMock} from "test/mocks/PriceOracleSentinelMock.sol";
@@ -199,18 +196,4 @@
         if (snapshotId < type(uint256).max) vm.revertTo(snapshotId);
         snapshotId = vm.snapshot();
     }
-
-    function _setSupplyCap(address underlying, uint256 amount) internal {
-        DataTypes.ReserveConfigurationMap memory reserveConfig = pool.getConfiguration(underlying);
-        reserveConfig.setSupplyCap(amount);
-        vm.prank(address(poolConfigurator));
-        pool.setConfiguration(underlying, reserveConfig);
-    }
-
-    function _setBorrowCap(address underlying, uint256 amount) internal {
-        DataTypes.ReserveConfigurationMap memory reserveConfig = pool.getConfiguration(underlying);
-        reserveConfig.setBorrowCap(amount);
-        vm.prank(address(poolConfigurator));
-        pool.setConfiguration(underlying, reserveConfig);
-    }
 }