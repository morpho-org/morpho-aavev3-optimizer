// SPDX-License-Identifier: AGPL-3.0-only
pragma solidity ^0.8.0;

import {PoolLib} from "src/libraries/PoolLib.sol";
import {MarketLib} from "src/libraries/MarketLib.sol";

import {EnumerableSet} from "@openzeppelin/contracts/utils/structs/EnumerableSet.sol";

import {PositionsManagerInternal} from "src/PositionsManagerInternal.sol";
import "test/helpers/InternalTest.sol";

contract TestInternalPositionsManagerInternal is InternalTest, PositionsManagerInternal {
    using ReserveConfiguration for DataTypes.ReserveConfigurationMap;
    using EnumerableSet for EnumerableSet.AddressSet;
    using WadRayMath for uint256;
    using PercentageMath for uint256;
    using TestConfigLib for TestConfig;
    using PoolLib for IPool;
    using MarketLib for Types.Market;
    using SafeTransferLib for ERC20;
    using Math for uint256;

    uint256 constant MIN_AMOUNT = 1 ether;
    uint256 constant MAX_AMOUNT = type(uint96).max / 2;

    function setUp() public virtual override {
        _defaultIterations = Types.Iterations(10, 10);

        for (uint256 i; i < allUnderlyings.length; ++i) {
            _createMarket(allUnderlyings[i], 0, 33_33);
        }

        _setBalances(address(this), type(uint256).max);

        _POOL.supplyToPool(dai, 100 ether);
        _POOL.supplyToPool(wbtc, 1e8);
        _POOL.supplyToPool(usdc, 1e8);
        _POOL.supplyToPool(wNative, 1 ether);
    }

    function testValidatePermission(address owner, address manager) public {
        this.validatePermission(owner, owner);

        if (owner != manager) {
            vm.expectRevert(Errors.PermissionDenied.selector);
            this.validatePermission(owner, manager);
        }

        _approveManager(owner, manager, true);
        this.validatePermission(owner, manager);

        _approveManager(owner, manager, false);
        if (owner != manager) {
            vm.expectRevert(Errors.PermissionDenied.selector);
            this.validatePermission(owner, manager);
        }
    }

    function testValidateInputRevertsIfAddressIsZero() public {
        vm.expectRevert(Errors.AddressIsZero.selector);
        _validateInput(dai, 1, address(0));
    }

    function testValidateInputRevertsIfAmountIsZero() public {
        vm.expectRevert(Errors.AmountIsZero.selector);
        _validateInput(dai, 0, address(1));
    }

    function testValidateInputRevertsIfMarketNotCreated() public {
        vm.expectRevert(Errors.MarketNotCreated.selector);
        _validateInput(address(0), 1, address(1));
    }

    function testValidateInput() public {
        _market[address(1)].aToken = address(2);
        _validateInput(dai, 1, address(1));
    }

    function testValidateManagerInput() public {
        vm.expectRevert(Errors.AddressIsZero.selector);
        _validateManagerInput(dai, 1, address(1), address(0));
        _validateManagerInput(dai, 1, address(1), address(2));
    }

    function testValidateSupplyShouldRevertIfSupplyPaused() public {
        _market[dai].pauseStatuses.isSupplyPaused = true;

        vm.expectRevert(Errors.SupplyIsPaused.selector);
        this.validateSupply(dai, 1, address(1));
    }

    function testValidateSupply() public view {
        this.validateSupply(dai, 1, address(1));
    }

    function testValidateSupplyCollateralShouldRevertIfSupplyCollateralPaused() public {
        _market[dai].pauseStatuses.isSupplyCollateralPaused = true;

        vm.expectRevert(Errors.SupplyCollateralIsPaused.selector);
        this.validateSupplyCollateral(dai, 1, address(1));
    }

    function testValidateSupplyCollateral() public view {
        this.validateSupplyCollateral(dai, 1, address(1));
    }

    function testValidateBorrowShouldRevertIfBorrowPaused() public {
        _market[dai].pauseStatuses.isBorrowPaused = true;
        vm.expectRevert(Errors.BorrowIsPaused.selector);
        this.validateBorrow(dai, 1, address(this), address(this));
    }

    function testValidateBorrow(uint256 amount) public view {
        vm.assume(amount > 0);
        this.validateBorrow(dai, amount, address(this), address(this));
    }

    function authorizeBorrow(address underlying, uint256 onPool) public view {
        (, Types.Indexes256 memory indexes) = _computeIndexes(underlying);
        _authorizeBorrow(underlying, onPool, indexes);
    }

    function testAuthorizeBorrowShouldRevertIfBorrowingNotEnabled() public {
        DataTypes.ReserveConfigurationMap memory reserveConfig = _POOL.getConfiguration(dai);
        reserveConfig.setBorrowingEnabled(false);
        assertFalse(reserveConfig.getBorrowingEnabled());

        vm.prank(address(poolConfigurator));
        _POOL.setConfiguration(dai, reserveConfig);

        vm.expectRevert(Errors.BorrowingNotEnabled.selector);
        this.authorizeBorrow(dai, 1);
    }

    function testValidateRepayShouldRevertIfRepayPaused() public {
        _market[dai].pauseStatuses.isRepayPaused = true;

        vm.expectRevert(Errors.RepayIsPaused.selector);
        this.validateRepay(dai, 1, address(1));
    }

    function testValidateRepay() public view {
        this.validateRepay(dai, 1, address(1));
    }

    function testValidateWithdrawShouldRevertIfWithdrawPaused() public {
        _market[dai].pauseStatuses.isWithdrawPaused = true;

        vm.expectRevert(Errors.WithdrawIsPaused.selector);
        this.validateWithdraw(dai, 1, address(this), address(this));
    }

    function testValidateWithdraw() public view {
        this.validateWithdraw(dai, 1, address(this), address(this));
    }

    function testValidateWithdrawCollateralShouldRevertIfWithdrawCollateralPaused() public {
        _market[dai].pauseStatuses.isWithdrawCollateralPaused = true;

        vm.expectRevert(Errors.WithdrawCollateralIsPaused.selector);
        this.validateWithdrawCollateral(dai, 1, address(this), address(this));
    }

    function testValidateWithdrawCollateral(uint256 onPool) public {
        onPool = bound(onPool, MIN_AMOUNT, MAX_AMOUNT);
        (, Types.Indexes256 memory indexes) = _computeIndexes(dai);
        _userCollaterals[address(this)].add(dai);
        _marketBalances[dai].collateral[address(this)] = onPool.rayDivUp(indexes.supply.poolIndex);
        this.validateWithdrawCollateral(dai, onPool, address(this), address(this));
    }

    function testValidateLiquidateRevertsIfBorrowerIsZero() public {
        vm.expectRevert(Errors.AddressIsZero.selector);
        this.validateLiquidate(dai, usdc, address(0));
    }

    function testValidateLiquidateRevertsIfBorrowMarketNotCreated() public {
        vm.expectRevert(Errors.MarketNotCreated.selector);
        this.validateLiquidate(address(420), dai, address(this));
    }

    function testValidateLiquidateRevertsIfCollateralMarketNotCreated() public {
        vm.expectRevert(Errors.MarketNotCreated.selector);
        this.validateLiquidate(dai, address(420), address(this));
    }

    function testValidateLiquidateRevertsIfLiquidateBorrowPaused() public {
        _market[dai].pauseStatuses.isLiquidateBorrowPaused = true;

        vm.expectRevert(Errors.LiquidateBorrowIsPaused.selector);
        this.validateLiquidate(dai, usdc, address(this));
    }

    function testValidateLiquidateRevertsIfLiquidateCollateralPaused() public {
        _market[dai].pauseStatuses.isLiquidateCollateralPaused = true;

        vm.expectRevert(Errors.LiquidateCollateralIsPaused.selector);
        this.validateLiquidate(usdc, dai, address(this));
    }

    function testValidateLiquidate() public view {
        this.validateLiquidate(dai, usdc, address(this));
    }

    function testAuthorizeLiquidateShouldReturnMaxCloseFactorIfDeprecatedBorrow() public {
        _userCollaterals[address(this)].add(dai);
        _userBorrows[address(this)].add(dai);
        _market[dai].pauseStatuses.isDeprecated = true;
        uint256 closeFactor = this.authorizeLiquidate(dai, address(this));
        assertEq(closeFactor, Constants.MAX_CLOSE_FACTOR);
    }

    function _setHealthFactor(address borrower, address underlying, uint256 healthFactor) internal {
        vm.mockCall(
            address(oracle),
            abi.encodeCall(IPriceOracleGetter.getAssetPrice, underlying),
            abi.encode(10 ** ERC20(underlying).decimals())
        );
        _market[underlying].setIndexes(
            Types.Indexes256({
                supply: Types.MarketSideIndexes256({p2pIndex: WadRayMath.RAY, poolIndex: WadRayMath.RAY}),
                borrow: Types.MarketSideIndexes256({p2pIndex: WadRayMath.RAY, poolIndex: WadRayMath.RAY})
            })
        );

        _userCollaterals[borrower].add(underlying);
        _marketBalances[underlying].collateral[borrower] =
            healthFactor.percentDivUp(pool.getConfiguration(underlying).getLiquidationThreshold());

        _userBorrows[borrower].add(underlying);
        _updateBorrowerInDS(underlying, borrower, 1 ether, 0, true);
    }

    function testAuthorizeLiquidateShouldRevertIfSentinelDisallows(address borrower, uint256 healthFactor) public {
        borrower = _boundAddressNotZero(borrower);
        healthFactor = bound(healthFactor, Constants.DEFAULT_LIQUIDATION_MIN_HF, Constants.DEFAULT_LIQUIDATION_MAX_HF);

        _setHealthFactor(borrower, dai, healthFactor);

        oracleSentinel.setLiquidationAllowed(false);

<<<<<<< HEAD
        vm.expectRevert(abi.encodeWithSelector(Errors.UnauthorizedLiquidate.selector));
        this.authorizeLiquidate(dai, dai, borrower);
=======
        vm.expectRevert(Errors.UnauthorizedLiquidate.selector);
        this.authorizeLiquidate(dai, address(this));
>>>>>>> e08e5f62
    }

    function testAuthorizeLiquidateShouldRevertIfBorrowerHealthy(address borrower, uint256 healthFactor) public {
        borrower = _boundAddressNotZero(borrower);
        healthFactor = bound(healthFactor, Constants.DEFAULT_LIQUIDATION_MAX_HF + 1, type(uint128).max);

        _setHealthFactor(borrower, dai, healthFactor);

<<<<<<< HEAD
        vm.expectRevert(abi.encodeWithSelector(Errors.UnauthorizedLiquidate.selector));
        this.authorizeLiquidate(dai, dai, borrower);
=======
        vm.expectRevert(Errors.UnauthorizedLiquidate.selector);
        this.authorizeLiquidate(dai, address(this));
>>>>>>> e08e5f62
    }

    function testAuthorizeLiquidateShouldReturnMaxCloseFactorIfBelowMinThreshold(address borrower, uint256 healthFactor)
        public
    {
        borrower = _boundAddressNotZero(borrower);
        healthFactor = bound(healthFactor, 0, Constants.DEFAULT_LIQUIDATION_MIN_HF);

        _setHealthFactor(borrower, dai, healthFactor);

<<<<<<< HEAD
        uint256 closeFactor = this.authorizeLiquidate(dai, dai, borrower);
=======
        uint256 closeFactor = this.authorizeLiquidate(dai, address(this));
>>>>>>> e08e5f62
        assertEq(closeFactor, Constants.MAX_CLOSE_FACTOR);
    }

    function testAuthorizeLiquidateShouldReturnDefaultCloseFactorIfAboveMinThreshold(
        address borrower,
        uint256 healthFactor
    ) public {
        borrower = _boundAddressNotZero(borrower);
        healthFactor =
            bound(healthFactor, Constants.DEFAULT_LIQUIDATION_MIN_HF + 1, Constants.DEFAULT_LIQUIDATION_MAX_HF - 1);

        _setHealthFactor(borrower, dai, healthFactor);

<<<<<<< HEAD
        uint256 closeFactor = this.authorizeLiquidate(dai, dai, borrower);
=======
        uint256 closeFactor = this.authorizeLiquidate(dai, address(this));
>>>>>>> e08e5f62
        assertEq(closeFactor, Constants.DEFAULT_CLOSE_FACTOR);
    }

    function testAddToPool(uint256 amount, uint256 onPool, uint256 poolIndex) public {
        amount = bound(amount, 0, MAX_AMOUNT);
        onPool = bound(onPool, 0, MAX_AMOUNT);
        poolIndex = bound(poolIndex, WadRayMath.RAY, WadRayMath.RAY * 10);

        (uint256 newAmount, uint256 newOnPool) = _addToPool(amount, onPool, poolIndex);
        assertEq(newAmount, amount);
        assertEq(newOnPool, onPool + amount.rayDivDown(poolIndex));
    }

    function testSubFromPool(uint256 amount, uint256 onPool, uint256 poolIndex) public {
        amount = bound(amount, 0, MAX_AMOUNT);
        onPool = bound(onPool, 0, MAX_AMOUNT);
        poolIndex = bound(poolIndex, WadRayMath.RAY, WadRayMath.RAY * 10);

        (uint256 toProcess, uint256 toRepayOrWithdraw, uint256 newOnPool) = _subFromPool(amount, onPool, poolIndex);

        uint256 expectedToRepayOrWithdraw = Math.min(amount, onPool.rayMul(poolIndex));

        assertEq(toProcess, amount - expectedToRepayOrWithdraw);
        assertEq(toRepayOrWithdraw, expectedToRepayOrWithdraw);
        assertEq(newOnPool, onPool.zeroFloorSub(expectedToRepayOrWithdraw.rayDivUp(poolIndex)));
    }

    function testPromoteSuppliersRoutine(uint256 amount, uint256 maxLoops) public {
        amount = bound(amount, 0, 1 ether * 20);
        maxLoops = bound(maxLoops, 0, 20);

        (, Types.Indexes256 memory indexes) = _computeIndexes(dai);

        for (uint256 i; i < 10; i++) {
            _updateSupplierInDS(dai, vm.addr(i + 1), uint256(1 ether).rayDiv(indexes.supply.poolIndex), 0, true);
        }

        (uint256 toProcess, uint256 toSupplyOrRepay, uint256 maxLoopsLeft) =
            _promoteRoutine(dai, amount, maxLoops, _promoteSuppliers);

        uint256 maxExpectedLoops = Math.min(maxLoops, 10);
        uint256 expectedLoops = amount > 1 ether * maxExpectedLoops ? maxExpectedLoops : amount.divUp(1 ether);

        uint256 expectedToProcess = Math.min(amount, expectedLoops * 1 ether);
        uint256 expectedMaxLoopsLeft = maxLoops - expectedLoops;
        assertEq(toProcess, amount - expectedToProcess, "toProcess");
        assertEq(toSupplyOrRepay, expectedToProcess, "amountLeft");
        assertEq(maxLoopsLeft, expectedMaxLoopsLeft, "maxLoopsLeft");
    }

    function testPromoteBorrowersRoutine(uint256 amount, uint256 maxLoops) public {
        amount = bound(amount, 0, 1 ether * 20);
        maxLoops = bound(maxLoops, 0, 20);

        (, Types.Indexes256 memory indexes) = _computeIndexes(dai);

        for (uint256 i; i < 10; i++) {
            _updateBorrowerInDS(dai, vm.addr(i + 1), uint256(1 ether).rayDiv(indexes.borrow.poolIndex), 0, true);
        }

        (uint256 toProcess, uint256 toRepayOrWithdraw, uint256 maxLoopsLeft) =
            _promoteRoutine(dai, amount, maxLoops, _promoteBorrowers);

        uint256 maxExpectedLoops = Math.min(maxLoops, 10);
        uint256 expectedLoops = amount > 1 ether * maxExpectedLoops ? maxExpectedLoops : amount.divUp(1 ether);

        uint256 expectedToProcess = Math.min(amount, maxExpectedLoops * 1 ether);
        uint256 expectedMaxLoopsLeft = maxLoops - expectedLoops;
        assertEq(toProcess, amount - expectedToProcess, "toProcess");
        assertEq(toRepayOrWithdraw, expectedToProcess, "amountLeft");
        assertEq(maxLoopsLeft, expectedMaxLoopsLeft, "maxLoopsLeft");
    }

    function validatePermission(address owner, address manager) public view {
        _validatePermission(owner, manager);
    }

    function validateSupply(address underlying, uint256 amount, address onBehalf) public view {
        _validateSupply(underlying, amount, onBehalf);
    }

    function validateSupplyCollateral(address underlying, uint256 amount, address onBehalf) public view {
        _validateSupplyCollateral(underlying, amount, onBehalf);
    }

    function validateBorrow(address underlying, uint256 amount, address borrower, address receiver) public view {
        _validateBorrow(underlying, amount, borrower, receiver);
    }

    function validateRepay(address underlying, uint256 amount, address onBehalf) public view {
        _validateRepay(underlying, amount, onBehalf);
    }

    function validateWithdraw(address underlying, uint256 amount, address user, address to) public view {
        _validateWithdraw(underlying, amount, user, to);
    }

    function validateWithdrawCollateral(address underlying, uint256 amount, address supplier, address receiver)
        public
        view
    {
        _validateWithdrawCollateral(underlying, amount, supplier, receiver);
    }

    function validateLiquidate(address underlyingBorrowed, address underlyingCollateral, address borrower)
        public
        view
    {
        _validateLiquidate(underlyingBorrowed, underlyingCollateral, borrower);
    }

    function authorizeLiquidate(address underlyingBorrowed, address borrower) public view returns (uint256) {
        return _authorizeLiquidate(underlyingBorrowed, borrower);
    }
}<|MERGE_RESOLUTION|>--- conflicted
+++ resolved
@@ -239,13 +239,8 @@
 
         oracleSentinel.setLiquidationAllowed(false);
 
-<<<<<<< HEAD
-        vm.expectRevert(abi.encodeWithSelector(Errors.UnauthorizedLiquidate.selector));
-        this.authorizeLiquidate(dai, dai, borrower);
-=======
         vm.expectRevert(Errors.UnauthorizedLiquidate.selector);
-        this.authorizeLiquidate(dai, address(this));
->>>>>>> e08e5f62
+        this.authorizeLiquidate(dai, borrower);
     }
 
     function testAuthorizeLiquidateShouldRevertIfBorrowerHealthy(address borrower, uint256 healthFactor) public {
@@ -254,13 +249,8 @@
 
         _setHealthFactor(borrower, dai, healthFactor);
 
-<<<<<<< HEAD
-        vm.expectRevert(abi.encodeWithSelector(Errors.UnauthorizedLiquidate.selector));
-        this.authorizeLiquidate(dai, dai, borrower);
-=======
         vm.expectRevert(Errors.UnauthorizedLiquidate.selector);
-        this.authorizeLiquidate(dai, address(this));
->>>>>>> e08e5f62
+        this.authorizeLiquidate(dai, borrower);
     }
 
     function testAuthorizeLiquidateShouldReturnMaxCloseFactorIfBelowMinThreshold(address borrower, uint256 healthFactor)
@@ -271,11 +261,7 @@
 
         _setHealthFactor(borrower, dai, healthFactor);
 
-<<<<<<< HEAD
-        uint256 closeFactor = this.authorizeLiquidate(dai, dai, borrower);
-=======
-        uint256 closeFactor = this.authorizeLiquidate(dai, address(this));
->>>>>>> e08e5f62
+        uint256 closeFactor = this.authorizeLiquidate(dai, borrower);
         assertEq(closeFactor, Constants.MAX_CLOSE_FACTOR);
     }
 
@@ -289,11 +275,7 @@
 
         _setHealthFactor(borrower, dai, healthFactor);
 
-<<<<<<< HEAD
-        uint256 closeFactor = this.authorizeLiquidate(dai, dai, borrower);
-=======
-        uint256 closeFactor = this.authorizeLiquidate(dai, address(this));
->>>>>>> e08e5f62
+        uint256 closeFactor = this.authorizeLiquidate(dai, borrower);
         assertEq(closeFactor, Constants.DEFAULT_CLOSE_FACTOR);
     }
 
