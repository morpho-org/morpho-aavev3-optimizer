// SPDX-License-Identifier: AGPL-3.0-only
pragma solidity ^0.8.17;

import {Types} from "./Types.sol";
import {Events} from "./Events.sol";
import {Math} from "@morpho-utils/math/Math.sol";
import {WadRayMath} from "@morpho-utils/math/WadRayMath.sol";

/// @title DeltasLib
/// @author Morpho Labs
/// @custom:contact security@morpho.xyz
/// @notice Library used to ease delta reads and writes.
library DeltasLib {
    using Math for uint256;
    using WadRayMath for uint256;

    /// @notice Increases the peer-to-peer amounts following a promotion.
    /// @param deltas The market deltas to update.
    /// @param underlying The underlying address.
    /// @param promoted The amount promoted (in underlying).
    /// @param amount The amount to repay/withdraw (in underlying).
    /// @param indexes The current indexes.
    /// @param borrowSide Whether the promotion was performed on the borrow side.
    /// @return p2pBalanceIncrease The balance amount in peer-to-peer to increase.
    function increaseP2P(
        Types.Deltas storage deltas,
        address underlying,
        uint256 promoted,
        uint256 amount,
        Types.Indexes256 memory indexes,
        bool borrowSide
    ) internal returns (uint256 p2pBalanceIncrease) {
        if (amount == 0) return 0; // promoted == 0 is not checked since promoted <= amount.

        Types.MarketSideDelta storage promotedDelta = borrowSide ? deltas.borrow : deltas.supply;
        Types.MarketSideDelta storage counterDelta = borrowSide ? deltas.supply : deltas.borrow;
        Types.MarketSideIndexes256 memory promotedIndexes = borrowSide ? indexes.borrow : indexes.supply;
        Types.MarketSideIndexes256 memory counterIndexes = borrowSide ? indexes.supply : indexes.borrow;

<<<<<<< HEAD
        uint256 promotedP2P = promoted.rayDiv(promotedIndexes.p2pIndex);
        promotedDelta.scaledTotalP2P += promotedP2P;
        counterDelta.scaledTotalP2P += amount.rayDiv(counterIndexes.p2pIndex);
=======
        p2pBalanceIncrease = amount.rayDiv(counterIndexes.p2pIndex);
        promotedDelta.scaledTotalP2P += promoted.rayDiv(promotedIndexes.p2pIndex);
        counterDelta.scaledTotalP2P += p2pBalanceIncrease;
>>>>>>> 814e4c6c

        emit Events.P2PTotalsUpdated(underlying, deltas.supply.scaledTotalP2P, deltas.borrow.scaledTotalP2P);
    }

    /// @notice Decreases the peer-to-peer amounts following a demotion.
    /// @param deltas The market deltas to update.
    /// @param underlying The underlying address.
    /// @param demoted The amount demoted (in underlying).
    /// @param amount The amount to supply/borrow (in underlying).
    /// @param indexes The current indexes.
    /// @param borrowSide Whether the demotion was performed on the borrow side.
    function decreaseP2P(
        Types.Deltas storage deltas,
        address underlying,
        uint256 demoted,
        uint256 amount,
        Types.Indexes256 memory indexes,
        bool borrowSide
    ) internal {
        if (amount == 0) return; // demoted == 0 is not checked since demoted <= amount.

        Types.MarketSideDelta storage demotedDelta = borrowSide ? deltas.borrow : deltas.supply;
        Types.MarketSideDelta storage counterDelta = borrowSide ? deltas.supply : deltas.borrow;
        Types.MarketSideIndexes256 memory demotedIndexes = borrowSide ? indexes.borrow : indexes.supply;
        Types.MarketSideIndexes256 memory counterIndexes = borrowSide ? indexes.supply : indexes.borrow;

        // zeroFloorSub as the last decimal might flip.
        demotedDelta.scaledTotalP2P = demotedDelta.scaledTotalP2P.zeroFloorSub(demoted.rayDiv(demotedIndexes.p2pIndex));
        counterDelta.scaledTotalP2P = counterDelta.scaledTotalP2P.zeroFloorSub(amount.rayDiv(counterIndexes.p2pIndex));

        emit Events.P2PTotalsUpdated(underlying, deltas.supply.scaledTotalP2P, deltas.borrow.scaledTotalP2P);
    }

    /// @notice Calculates & deducts the reserve fee to repay from the given amount, updating the total peer-to-peer amount.
    /// @dev Should only be called if amount or borrow delta is zero.
    /// @param amount The amount to repay/withdraw.
    /// @param indexes The current indexes.
    /// @return The new amount left to process.
    function repayFee(Types.Deltas storage deltas, uint256 amount, Types.Indexes256 memory indexes)
        internal
        returns (uint256)
    {
        if (amount == 0) return 0;

        uint256 scaledTotalBorrowP2P = deltas.borrow.scaledTotalP2P;
        // Fee = (borrow.totalScaledP2P - borrow.delta) - (supply.totalScaledP2P - supply.delta).
        uint256 feeToRepay = scaledTotalBorrowP2P.rayMul(indexes.borrow.p2pIndex).zeroFloorSub(
            deltas.supply.scaledTotalP2P.rayMul(indexes.supply.p2pIndex).zeroFloorSub(
                deltas.supply.scaledDeltaPool.rayMul(indexes.supply.poolIndex)
            )
        );

        if (feeToRepay == 0) return amount;

        feeToRepay = Math.min(feeToRepay, amount);
        deltas.borrow.scaledTotalP2P = scaledTotalBorrowP2P.zeroFloorSub(feeToRepay.rayDivDown(indexes.borrow.p2pIndex));

        return amount - feeToRepay;
    }
}<|MERGE_RESOLUTION|>--- conflicted
+++ resolved
@@ -37,15 +37,9 @@
         Types.MarketSideIndexes256 memory promotedIndexes = borrowSide ? indexes.borrow : indexes.supply;
         Types.MarketSideIndexes256 memory counterIndexes = borrowSide ? indexes.supply : indexes.borrow;
 
-<<<<<<< HEAD
-        uint256 promotedP2P = promoted.rayDiv(promotedIndexes.p2pIndex);
-        promotedDelta.scaledTotalP2P += promotedP2P;
-        counterDelta.scaledTotalP2P += amount.rayDiv(counterIndexes.p2pIndex);
-=======
         p2pBalanceIncrease = amount.rayDiv(counterIndexes.p2pIndex);
         promotedDelta.scaledTotalP2P += promoted.rayDiv(promotedIndexes.p2pIndex);
         counterDelta.scaledTotalP2P += p2pBalanceIncrease;
->>>>>>> 814e4c6c
 
         emit Events.P2PTotalsUpdated(underlying, deltas.supply.scaledTotalP2P, deltas.borrow.scaledTotalP2P);
     }
