--- conflicted
+++ resolved
@@ -5,11 +5,7 @@
 fs_permissions = [{ access = "read", path = "./config/"}]
 
 [fuzz]
-<<<<<<< HEAD
-runs = 8
-=======
 runs = 16
->>>>>>> 1ce86218
 
 
 # See more config options https://github.com/foundry-rs/foundry/tree/master/config