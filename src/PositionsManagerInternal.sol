--- conflicted
+++ resolved
@@ -209,7 +209,7 @@
 
         _updateSupplierInDS(underlying, user, vars.onPool, vars.inP2P, false);
 
-        emit Events.P2PAmountsUpdated(underlying, deltas.supply.scaledTotalP2P, deltas.borrow.scaledTotalP2P);
+        emit Events.P2PTotalsUpdated(underlying, deltas.supply.scaledTotalP2P, deltas.borrow.scaledTotalP2P);
     }
 
     function _executeBorrow(
@@ -247,7 +247,7 @@
 
         _updateBorrowerInDS(underlying, user, vars.onPool, vars.inP2P, false);
 
-        emit Events.P2PAmountsUpdated(underlying, deltas.supply.scaledTotalP2P, deltas.borrow.scaledTotalP2P);
+        emit Events.P2PTotalsUpdated(underlying, deltas.supply.scaledTotalP2P, deltas.borrow.scaledTotalP2P);
     }
 
     function _executeRepay(
@@ -268,7 +268,7 @@
         _updateBorrowerInDS(underlying, user, vars.onPool, vars.inP2P, false);
 
         if (amount == 0) {
-            emit Events.P2PAmountsUpdated(underlying, deltas.supply.scaledTotalP2P, deltas.borrow.scaledTotalP2P);
+            emit Events.P2PTotalsUpdated(underlying, deltas.supply.scaledTotalP2P, deltas.borrow.scaledTotalP2P);
             return vars;
         }
 
@@ -293,7 +293,7 @@
         vars.toSupply = _demoteRoutine(underlying, amount, maxLoops, indexes, _demoteSuppliers, deltas, false);
         vars.toSupply = _handleSupplyCap(underlying, vars.toSupply);
 
-        emit Events.P2PAmountsUpdated(underlying, deltas.supply.scaledTotalP2P, deltas.borrow.scaledTotalP2P);
+        emit Events.P2PTotalsUpdated(underlying, deltas.supply.scaledTotalP2P, deltas.borrow.scaledTotalP2P);
     }
 
     function _executeWithdraw(
@@ -317,7 +317,7 @@
         _updateSupplierInDS(underlying, user, vars.onPool, vars.inP2P, false);
 
         if (amount == 0) {
-            emit Events.P2PAmountsUpdated(underlying, deltas.supply.scaledTotalP2P, deltas.borrow.scaledTotalP2P);
+            emit Events.P2PTotalsUpdated(underlying, deltas.supply.scaledTotalP2P, deltas.borrow.scaledTotalP2P);
             return vars;
         }
 
@@ -339,7 +339,7 @@
 
         vars.toBorrow = _demoteRoutine(underlying, amount, maxLoops, indexes, _demoteBorrowers, deltas, true);
 
-        emit Events.P2PAmountsUpdated(underlying, deltas.supply.scaledTotalP2P, deltas.borrow.scaledTotalP2P);
+        emit Events.P2PTotalsUpdated(underlying, deltas.supply.scaledTotalP2P, deltas.borrow.scaledTotalP2P);
     }
 
     /// @notice Given variables from a market side, calculates the amount to supply/borrow and a new on pool amount.
@@ -440,11 +440,8 @@
         demotedDelta.scaledTotalP2P = demotedDelta.scaledTotalP2P.zeroFloorSub(demoted.rayDiv(demotedIndexes.p2pIndex));
         counterDelta.scaledTotalP2P = counterDelta.scaledTotalP2P.zeroFloorSub(amount.rayDiv(counterIndexes.p2pIndex));
 
-<<<<<<< HEAD
         emit Events.P2PTotalsUpdated(underlying, deltas.supply.scaledTotalP2P, deltas.borrow.scaledTotalP2P);
 
-=======
->>>>>>> c8be592a
         return amount;
     }
 
@@ -493,13 +490,6 @@
         uint256 toProcessP2P = toProcess.rayDivDown(p2pIndex);
         marketSideDelta.scaledTotalP2P += toProcessP2P;
 
-<<<<<<< HEAD
-        Types.Deltas storage deltas = _market[underlying].deltas;
-
-        emit Events.P2PTotalsUpdated(underlying, deltas.supply.scaledTotalP2P, deltas.borrow.scaledTotalP2P);
-
-=======
->>>>>>> c8be592a
         return inP2P + toProcessP2P;
     }
 
@@ -530,11 +520,6 @@
         deltas.borrow.scaledTotalP2P =
             deltas.borrow.scaledTotalP2P.zeroFloorSub(feeToRepay.rayDivDown(indexes.borrow.p2pIndex));
 
-<<<<<<< HEAD
-        emit Events.P2PTotalsUpdated(underlying, deltas.supply.scaledTotalP2P, deltas.borrow.scaledTotalP2P);
-
-=======
->>>>>>> c8be592a
         return amount - feeToRepay;
     }
 
