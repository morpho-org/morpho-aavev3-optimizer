// SPDX-License-Identifier: AGPL-3.0-only
pragma solidity ^0.8.17;

import {IPriceOracleSentinel} from "@aave-v3-core/interfaces/IPriceOracleSentinel.sol";

import {Types} from "./libraries/Types.sol";
import {Events} from "./libraries/Events.sol";
import {Errors} from "./libraries/Errors.sol";
import {Constants} from "./libraries/Constants.sol";
import {MarketLib} from "./libraries/MarketLib.sol";
import {DeltasLib} from "./libraries/DeltasLib.sol";
import {MarketSideDeltaLib} from "./libraries/MarketSideDeltaLib.sol";
import {MarketBalanceLib} from "./libraries/MarketBalanceLib.sol";

import {DataTypes} from "@aave-v3-core/protocol/libraries/types/DataTypes.sol";
import {ReserveConfiguration} from "@aave-v3-core/protocol/libraries/configuration/ReserveConfiguration.sol";

import {Math} from "@morpho-utils/math/Math.sol";
import {WadRayMath} from "@morpho-utils/math/WadRayMath.sol";
import {PercentageMath} from "@morpho-utils/math/PercentageMath.sol";

import {LogarithmicBuckets} from "@morpho-data-structures/LogarithmicBuckets.sol";
import {EnumerableSet} from "@openzeppelin/contracts/utils/structs/EnumerableSet.sol";

import {MatchingEngine} from "./MatchingEngine.sol";

import {ERC20} from "@solmate/tokens/ERC20.sol";

abstract contract PositionsManagerInternal is MatchingEngine {
    using Math for uint256;
    using WadRayMath for uint256;
    using PercentageMath for uint256;
    using MarketLib for Types.Market;
    using DeltasLib for Types.Deltas;
    using MarketSideDeltaLib for Types.MarketSideDelta;
    using MarketBalanceLib for Types.MarketBalances;
    using EnumerableSet for EnumerableSet.AddressSet;
    using LogarithmicBuckets for LogarithmicBuckets.BucketList;
    using ReserveConfiguration for DataTypes.ReserveConfigurationMap;

    function _validatePermission(address delegator, address manager) internal view {
        if (!(delegator == manager || _isManaging[delegator][manager])) revert Errors.PermissionDenied();
    }

    function _validateInput(address underlying, uint256 amount, address user)
        internal
        view
        returns (Types.Market storage market)
    {
        if (user == address(0)) revert Errors.AddressIsZero();
        if (amount == 0) revert Errors.AmountIsZero();

        market = _market[underlying];
        if (!market.isCreated()) revert Errors.MarketNotCreated();
    }

    function _validateManagerInput(address underlying, uint256 amount, address onBehalf, address receiver)
        internal
        view
        returns (Types.Market storage market)
    {
        if (onBehalf == address(0)) revert Errors.AddressIsZero();

        market = _validateInput(underlying, amount, receiver);

        _validatePermission(onBehalf, msg.sender);
    }

    function _validateSupply(address underlying, uint256 amount, address user)
        internal
        view
        returns (Types.Market storage market)
    {
        market = _validateInput(underlying, amount, user);
        if (market.isSupplyPaused()) revert Errors.SupplyIsPaused();
    }

    function _validateSupplyCollateral(address underlying, uint256 amount, address user)
        internal
        view
        returns (Types.Market storage market)
    {
        market = _validateInput(underlying, amount, user);
        if (market.isSupplyCollateralPaused()) revert Errors.SupplyCollateralIsPaused();
    }

    function _validateBorrow(address underlying, uint256 amount, address borrower, address receiver)
        internal
        view
        returns (Types.Market storage market)
    {
        market = _validateManagerInput(underlying, amount, borrower, receiver);
        if (market.isBorrowPaused()) revert Errors.BorrowIsPaused();

        DataTypes.ReserveConfigurationMap memory config = _POOL.getConfiguration(underlying);
        if (!config.getBorrowingEnabled()) revert Errors.BorrowingNotEnabled();
        if (_E_MODE_CATEGORY_ID != 0 && _E_MODE_CATEGORY_ID != config.getEModeCategory()) {
            revert Errors.InconsistentEMode();
        }
    }

    function _authorizeBorrow(address underlying, uint256 amount, address borrower) internal view {
        Types.LiquidityData memory values = _liquidityData(underlying, borrower, 0, amount);
        if (values.debt > values.borrowable) revert Errors.UnauthorizedBorrow();
    }

    function _validateWithdraw(address underlying, uint256 amount, address supplier, address receiver)
        internal
        view
        returns (Types.Market storage market)
    {
        market = _validateManagerInput(underlying, amount, supplier, receiver);
        if (market.isWithdrawPaused()) revert Errors.WithdrawIsPaused();
    }

    function _validateWithdrawCollateral(address underlying, uint256 amount, address supplier, address receiver)
        internal
        view
        returns (Types.Market storage market)
    {
        market = _validateManagerInput(underlying, amount, supplier, receiver);
        if (market.isWithdrawCollateralPaused()) revert Errors.WithdrawCollateralIsPaused();
    }

    function _authorizeWithdrawCollateral(address underlying, uint256 amount, address supplier) internal view {
        if (_getUserHealthFactor(underlying, supplier, amount) < Constants.DEFAULT_LIQUIDATION_THRESHOLD) {
            revert Errors.UnauthorizedWithdraw();
        }
    }

    function _validateRepay(address underlying, uint256 amount, address user)
        internal
        view
        returns (Types.Market storage market)
    {
        market = _validateInput(underlying, amount, user);
        if (market.isRepayPaused()) revert Errors.RepayIsPaused();
    }

    function _authorizeLiquidate(address underlyingBorrowed, address underlyingCollateral, address borrower)
        internal
        view
        returns (uint256)
    {
        Types.Market storage borrowMarket = _market[underlyingBorrowed];
        Types.Market storage collateralMarket = _market[underlyingCollateral];

<<<<<<< HEAD
        if (!collateralMarket.isCreated() || !borrowMarket.isCreated()) {
            revert Errors.MarketNotCreated();
        }
        if (collateralMarket.pauseStatuses.isLiquidateCollateralPaused) {
            revert Errors.LiquidateCollateralIsPaused();
        }
        if (borrowMarket.pauseStatuses.isLiquidateBorrowPaused) {
            revert Errors.LiquidateBorrowIsPaused();
=======
        if (!collateralMarket.isCreated() || !borrowMarket.isCreated()) revert Errors.MarketNotCreated();
        if (collateralMarket.isLiquidateCollateralPaused()) revert Errors.LiquidateCollateralIsPaused();
        if (borrowMarket.isLiquidateBorrowPaused()) revert Errors.LiquidateBorrowIsPaused();

        if (
            !_userCollaterals[borrower].contains(underlyingCollateral)
                || !_userBorrows[borrower].contains(underlyingBorrowed)
        ) {
            revert Errors.UserNotMemberOfMarket();
>>>>>>> 447afae7
        }

        if (borrowMarket.isDeprecated()) {
            return Constants.MAX_CLOSE_FACTOR; // Allow liquidation of the whole debt.
        }

        uint256 healthFactor = _getUserHealthFactor(address(0), borrower, 0);
        if (healthFactor >= Constants.DEFAULT_LIQUIDATION_THRESHOLD) {
            revert Errors.UnauthorizedLiquidate();
        }

        if (healthFactor >= Constants.MIN_LIQUIDATION_THRESHOLD) {
            address priceOracleSentinel = _ADDRESSES_PROVIDER.getPriceOracleSentinel();

            if (priceOracleSentinel != address(0) && !IPriceOracleSentinel(priceOracleSentinel).isLiquidationAllowed())
            {
                revert Errors.UnauthorizedLiquidate();
            }

            return Constants.DEFAULT_CLOSE_FACTOR;
        }

        return Constants.MAX_CLOSE_FACTOR;
    }

    function _executeSupply(
        address underlying,
        uint256 amount,
        address user,
        uint256 maxLoops,
        Types.Indexes256 memory indexes
    ) internal returns (Types.SupplyRepayVars memory vars) {
        Types.Deltas storage deltas = _market[underlying].deltas;
        Types.MarketBalances storage marketBalances = _marketBalances[underlying];
        vars.onPool = marketBalances.scaledPoolSupplyBalance(user);
        vars.inP2P = marketBalances.scaledP2PSupplyBalance(user);

        /// Peer-to-peer supply ///

        // Decrease the peer-to-peer borrow delta.
        (vars.toRepay, amount) = deltas.borrow.decrease(underlying, amount, indexes.borrow.poolIndex, true);

        // Promote pool borrowers.
        uint256 promoted;
        (promoted, amount,) = _promoteRoutine(underlying, amount, maxLoops, _promoteBorrowers);
        vars.toRepay += promoted;

        // Update the peer-to-peer totals.
        vars.inP2P = deltas.increaseP2P(underlying, promoted, vars.toRepay, indexes, true);

        /// Pool supply ///

        // Supply on pool.
        (vars.toSupply, vars.onPool) = _addToPool(amount, vars.onPool, indexes.supply.poolIndex);

        _updateSupplierInDS(underlying, user, vars.onPool, vars.inP2P, false);
    }

    function _executeBorrow(
        address underlying,
        uint256 amount,
        address user,
        uint256 maxLoops,
        Types.Indexes256 memory indexes
    ) internal returns (Types.BorrowWithdrawVars memory vars) {
        Types.Market storage market = _market[underlying];
        Types.MarketBalances storage marketBalances = _marketBalances[underlying];
        vars.onPool = marketBalances.scaledPoolBorrowBalance(user);
        vars.inP2P = marketBalances.scaledP2PBorrowBalance(user);

        /// Peer-to-peer borrow ///

        // Decrease the peer-to-peer idle supply.
        (amount, vars.inP2P) = market.borrowIdle(underlying, amount, vars.inP2P, indexes.borrow.p2pIndex);

        // Decrease the peer-to-peer supply delta.
        (vars.toWithdraw, amount) = market.deltas.supply.decrease(underlying, amount, indexes.supply.poolIndex, false);

        // Promote pool suppliers.
        uint256 promoted;
        (promoted, amount,) = _promoteRoutine(underlying, amount, maxLoops, _promoteSuppliers);
        vars.toWithdraw += promoted;

        // Update the peer-to-peer totals.
        vars.inP2P += market.deltas.increaseP2P(underlying, promoted, vars.toWithdraw, indexes, false);

        /// Pool borrow ///

        // Borrow on pool.
        (vars.toBorrow, vars.onPool) = _addToPool(amount, vars.onPool, indexes.borrow.poolIndex);

        _updateBorrowerInDS(underlying, user, vars.onPool, vars.inP2P, false);
    }

    function _executeRepay(
        address underlying,
        uint256 amount,
        address user,
        uint256 maxLoops,
        Types.Indexes256 memory indexes
    ) internal returns (Types.SupplyRepayVars memory vars) {
        Types.MarketBalances storage marketBalances = _marketBalances[underlying];
        vars.onPool = marketBalances.scaledPoolBorrowBalance(user);
        vars.inP2P = marketBalances.scaledP2PBorrowBalance(user);

        /// Pool repay ///

        // Repay borrow on pool.
        (vars.toRepay, amount, vars.onPool) = _subFromPool(amount, vars.onPool, indexes.borrow.poolIndex);

        // Repay borrow peer-to-peer.
        vars.inP2P = vars.inP2P.zeroFloorSub(amount.rayDivUp(indexes.borrow.p2pIndex)); // In peer-to-peer borrow unit.

        _updateBorrowerInDS(underlying, user, vars.onPool, vars.inP2P, false);

        if (amount == 0) return vars;

        Types.Market storage market = _market[underlying];

        // Decrease the peer-to-peer borrow delta.
        uint256 toRepayStep;
        (toRepayStep, amount) = market.deltas.borrow.decrease(underlying, amount, indexes.borrow.poolIndex, true);
        vars.toRepay += toRepayStep;

        // Repay the fee.
        amount = market.deltas.repayFee(amount, indexes);

        /// Transfer repay ///

        // Promote pool borrowers.
        (toRepayStep, vars.toSupply, maxLoops) = _promoteRoutine(underlying, amount, maxLoops, _promoteBorrowers);
        vars.toRepay += toRepayStep;

        /// Breaking repay ///

        // Demote peer-to-peer suppliers.
        uint256 demoted = _demoteSuppliers(underlying, vars.toSupply, maxLoops);

        // Increase the peer-to-peer supply delta.
        market.deltas.supply.increase(underlying, vars.toSupply - demoted, indexes.supply, false);

        // Update the peer-to-peer totals.
        market.deltas.decreaseP2P(underlying, demoted, vars.toSupply, indexes, false);

        // Handle the supply cap.
        vars.toSupply = market.supplyIdle(underlying, vars.toSupply, _POOL.getConfiguration(underlying));
    }

    function _executeWithdraw(
        address underlying,
        uint256 amount,
        address user,
        uint256 maxLoops,
        Types.Indexes256 memory indexes
    ) internal returns (Types.BorrowWithdrawVars memory vars) {
        Types.MarketBalances storage marketBalances = _marketBalances[underlying];
        vars.onPool = marketBalances.scaledPoolSupplyBalance(user);
        vars.inP2P = marketBalances.scaledP2PSupplyBalance(user);

        /// Pool withdraw ///

        // Withdraw supply on pool.
        (vars.toWithdraw, amount, vars.onPool) = _subFromPool(amount, vars.onPool, indexes.supply.poolIndex);

        Types.Market storage market = _market[underlying];

        // Withdraw idle supply.
        amount = market.withdrawIdle(underlying, amount);

        // Withdraw supply peer-to-peer.
        vars.inP2P = vars.inP2P.zeroFloorSub(amount.rayDivUp(indexes.supply.p2pIndex)); // In peer-to-peer supply unit.

        _updateSupplierInDS(underlying, user, vars.onPool, vars.inP2P, false);

        if (amount == 0) return vars;

        // Decrease the peer-to-peer supply delta.
        uint256 toWithdrawStep;
        (toWithdrawStep, amount) = market.deltas.supply.decrease(underlying, amount, indexes.supply.poolIndex, false);
        vars.toWithdraw += toWithdrawStep;

        /// Transfer withdraw ///

        // Promote pool suppliers.
        (toWithdrawStep, vars.toBorrow, maxLoops) = _promoteRoutine(underlying, amount, maxLoops, _promoteSuppliers);
        vars.toWithdraw += toWithdrawStep;

        /// Breaking withdraw ///

        // Demote peer-to-peer borrowers.
        uint256 demoted = _demoteBorrowers(underlying, vars.toBorrow, maxLoops);

        // Increase the peer-to-peer borrow delta.
        market.deltas.borrow.increase(underlying, vars.toBorrow - demoted, indexes.borrow, true);

        // Update the peer-to-peer totals.
        market.deltas.decreaseP2P(underlying, demoted, vars.toBorrow, indexes, true);
    }

    function _executeSupplyCollateral(address underlying, uint256 amount, address user, uint256 poolSupplyIndex)
        internal
        returns (uint256 newBalance)
    {
        Types.MarketBalances storage marketBalances = _marketBalances[underlying];

        newBalance = marketBalances.collateral[user] + amount.rayDivDown(poolSupplyIndex);
        marketBalances.collateral[user] = newBalance;

        _userCollaterals[user].add(underlying);
    }

    function _executeWithdrawCollateral(address underlying, uint256 amount, address user, uint256 poolSupplyIndex)
        internal
        returns (uint256 newBalance)
    {
        Types.MarketBalances storage marketBalances = _marketBalances[underlying];

        newBalance = marketBalances.collateral[user].zeroFloorSub(amount.rayDivUp(poolSupplyIndex));
        marketBalances.collateral[user] = newBalance;

        if (newBalance == 0) _userCollaterals[user].remove(underlying);
    }

    /// @notice Given variables from a market side, calculates the amount to supply/borrow and a new on pool amount.
    /// @param amount The amount to supply/borrow.
    /// @param onPool The current user's scaled on pool balance.
    /// @param poolIndex The current pool index.
    /// @return The amount to supply/borrow and the new on pool amount.
    function _addToPool(uint256 amount, uint256 onPool, uint256 poolIndex) internal pure returns (uint256, uint256) {
        if (amount == 0) return (0, onPool);

        return (
            amount,
            onPool + amount.rayDivDown(poolIndex) // In scaled balance.
        );
    }

    /// @notice Given variables from a market side, calculates the amount to repay/withdraw, the amount left to process, and a new on pool amount.
    /// @param amount The amount to repay/withdraw.
    /// @param onPool The current user's scaled on pool balance.
    /// @param poolIndex The current pool index.
    /// @return The amount to repay/withdraw, the amount left to process, and the new on pool amount.
    function _subFromPool(uint256 amount, uint256 onPool, uint256 poolIndex)
        internal
        pure
        returns (uint256, uint256, uint256)
    {
        if (onPool == 0) return (0, amount, onPool);

        uint256 toProcess = Math.min(onPool.rayMul(poolIndex), amount);

        return (
            toProcess,
            amount - toProcess,
            onPool.zeroFloorSub(toProcess.rayDivUp(poolIndex)) // In scaled balance.
        );
    }

    /// @notice Given variables from a market side, promotes users and calculates the amount to repay/withdraw from promote,
    ///         the amount left to process, and the number of loops left.
    /// @param underlying The underlying address.
    /// @param amount The amount to supply/borrow.
    /// @param maxLoops The maximum number of loops to run.
    /// @param promote The promote function.
    /// @return The amount to repay/withdraw from promote, the amount left to process, and the number of loops left.
    function _promoteRoutine(
        address underlying,
        uint256 amount,
        uint256 maxLoops,
        function(address, uint256, uint256) returns (uint256, uint256) promote
    ) internal returns (uint256, uint256, uint256) {
        if (amount == 0 || _market[underlying].isP2PDisabled()) {
            return (0, amount, maxLoops);
        }

        (uint256 promoted, uint256 loopsDone) = promote(underlying, amount, maxLoops); // In underlying.

        return (promoted, amount - promoted, maxLoops - loopsDone);
    }
}<|MERGE_RESOLUTION|>--- conflicted
+++ resolved
@@ -145,31 +145,12 @@
         Types.Market storage borrowMarket = _market[underlyingBorrowed];
         Types.Market storage collateralMarket = _market[underlyingCollateral];
 
-<<<<<<< HEAD
-        if (!collateralMarket.isCreated() || !borrowMarket.isCreated()) {
-            revert Errors.MarketNotCreated();
-        }
-        if (collateralMarket.pauseStatuses.isLiquidateCollateralPaused) {
-            revert Errors.LiquidateCollateralIsPaused();
-        }
-        if (borrowMarket.pauseStatuses.isLiquidateBorrowPaused) {
-            revert Errors.LiquidateBorrowIsPaused();
-=======
         if (!collateralMarket.isCreated() || !borrowMarket.isCreated()) revert Errors.MarketNotCreated();
+
         if (collateralMarket.isLiquidateCollateralPaused()) revert Errors.LiquidateCollateralIsPaused();
         if (borrowMarket.isLiquidateBorrowPaused()) revert Errors.LiquidateBorrowIsPaused();
 
-        if (
-            !_userCollaterals[borrower].contains(underlyingCollateral)
-                || !_userBorrows[borrower].contains(underlyingBorrowed)
-        ) {
-            revert Errors.UserNotMemberOfMarket();
->>>>>>> 447afae7
-        }
-
-        if (borrowMarket.isDeprecated()) {
-            return Constants.MAX_CLOSE_FACTOR; // Allow liquidation of the whole debt.
-        }
+        if (borrowMarket.isDeprecated()) return Constants.MAX_CLOSE_FACTOR; // Allow liquidation of the whole debt.
 
         uint256 healthFactor = _getUserHealthFactor(address(0), borrower, 0);
         if (healthFactor >= Constants.DEFAULT_LIQUIDATION_THRESHOLD) {
