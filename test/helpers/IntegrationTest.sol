--- conflicted
+++ resolved
@@ -281,15 +281,9 @@
         address onBehalf,
         address receiver,
         uint256 maxIterations
-<<<<<<< HEAD
-    ) internal returns (uint256 supplied, uint256 borrowed) {
-        uint256 collateral = collateralMarket.minBorrowCollateral(borrowedMarket, amount);
-        deal(collateralMarket.underlying, borrower, collateral);
-=======
     ) internal returns (uint256 collateral, uint256 borrowed) {
         collateral = collateralMarket.minBorrowCollateral(borrowedMarket, amount);
         _deal(collateralMarket.underlying, borrower, collateral);
->>>>>>> 7781520d
 
         vm.startPrank(borrower);
         ERC20(collateralMarket.underlying).approve(address(morpho), collateral);
