--- conflicted
+++ resolved
@@ -15,16 +15,11 @@
 /// @custom:contact security@morpho.xyz
 /// @notice Library used to ease pool interactions.
 library PoolLib {
-<<<<<<< HEAD
     using WadRayMath for uint256;
 
+    /// @notice Supplies `amount` of `underlying` to `pool`.
     function supplyToPool(IPool pool, address underlying, uint256 amount, uint256 index) internal {
         if (amount.rayDiv(index) == 0) return;
-=======
-    /// @notice Supplies `amount` of `underlying` to `pool`.
-    function supplyToPool(IPool pool, address underlying, uint256 amount) internal {
-        if (amount == 0) return;
->>>>>>> 2d1c0007
 
         pool.supply(underlying, amount, address(this), Constants.NO_REFERRAL_CODE);
     }
