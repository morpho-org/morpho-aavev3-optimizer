--- conflicted
+++ resolved
@@ -90,21 +90,12 @@
 
     /* CONSTRUCTOR */
 
-<<<<<<< HEAD
     /// @notice Contract constructor.
     /// @dev Initializes immutable variables.
-    /// @param _rewardsController The address of the Aave rewards controller.
-    /// @param _morpho The address of the main Morpho contract.
-    /// @param _pool The address of the Aave _pool.
-    constructor(address _rewardsController, address _morpho, address _pool) {
-        if (_rewardsController == address(0) || _morpho == address(0) || _pool == address(0)) revert AddressIsZero();
-=======
-    /// @notice Initializes immutable variables.
     /// @param rewardsController The address of the Aave rewards controller.
     /// @param morpho The address of the main Morpho contract.
     constructor(address rewardsController, address morpho) {
         if (rewardsController == address(0) || morpho == address(0)) revert AddressIsZero();
->>>>>>> bca59647
         _disableInitializers();
 
         _REWARDS_CONTROLLER = IRewardsController(rewardsController);
