--- conflicted
+++ resolved
@@ -17,13 +17,9 @@
     function scaledPoolBorrowBalance(address underlying, address user) external view returns (uint256);
     function scaledPoolSupplyBalance(address underlying, address user) external view returns (uint256);
 
-<<<<<<< HEAD
-=======
     function isManaging(address owner, address manager) external view returns (bool);
     function userNonce(address user) external view returns (uint256);
 
-    function maxSortedUsers() external view returns (uint256);
->>>>>>> bf1f5427
     function defaultMaxLoops() external view returns (Types.MaxLoops memory);
     function positionsManager() external view returns (address);
     function rewardsManager() external view returns (address);
