--- conflicted
+++ resolved
@@ -221,12 +221,7 @@
         (amount, vars.inP2P) =
             market.borrowIdle(underlying, amount, marketBalances.scaledP2PBorrowBalance(user), indexes.borrow.p2pIndex);
 
-<<<<<<< HEAD
         (vars.toWithdraw, amount) = deltas.supply.decrease(underlying, amount, indexes.supply.poolIndex, false);
-=======
-        (amount, vars.inP2P) = market.borrowIdle(underlying, amount, vars.inP2P, indexes.borrow.p2pIndex);
-        (vars.toWithdraw, amount) = _matchDelta(underlying, amount, indexes.supply.poolIndex, false);
->>>>>>> 4c85b128
 
         uint256 promoted;
         (promoted, amount,) = _promoteRoutine(underlying, amount, maxLoops, _promoteSuppliers);
@@ -268,14 +263,9 @@
         (toRepayStep, vars.toSupply, maxLoops) = _promoteRoutine(underlying, amount, maxLoops, _promoteBorrowers);
         vars.toRepay += toRepayStep;
 
-<<<<<<< HEAD
         uint256 demoted = _demoteSuppliers(underlying, vars.toSupply, maxLoops);
         deltas.supply.increase(underlying, vars.toSupply - demoted, indexes.supply, false);
         deltas.decreaseP2P(underlying, demoted, vars.toSupply, indexes, false);
-=======
-        vars.toSupply = _demoteRoutine(underlying, amount, maxLoops, indexes, _demoteSuppliers, deltas, false);
-        vars.toSupply = market.handleSupplyCap(underlying, vars.toSupply, _POOL);
->>>>>>> 4c85b128
 
         vars.toSupply = market.handleSupplyCap(underlying, vars.toSupply, _POOL.getConfiguration(underlying));
     }
@@ -362,94 +352,8 @@
             return (0, amount, maxLoops);
         }
 
-<<<<<<< HEAD
         (uint256 promoted, uint256 loopsDone) = promote(underlying, amount, maxLoops); // In underlying.
 
         return (promoted, amount - promoted, maxLoops - loopsDone);
-=======
-        // zeroFloorSub the last decimal might flip.
-        demotedDelta.scaledTotalP2P = demotedDelta.scaledTotalP2P.zeroFloorSub(demoted.rayDiv(demotedIndexes.p2pIndex));
-        counterDelta.scaledTotalP2P = counterDelta.scaledTotalP2P.zeroFloorSub(amount.rayDiv(counterIndexes.p2pIndex));
-
-        return amount;
-    }
-
-    /// @notice Given variables from a market side, matches the delta and calculates the amount to supply/borrow from delta.
-    ///         Updates the market side delta accordingly.
-    /// @param underlying The underlying address.
-    /// @param amount The amount to supply/borrow.
-    /// @param poolIndex The current pool index.
-    /// @param borrow Whether the market side is borrow.
-    /// @return The amount to repay/withdraw and the amount left to process.
-    function _matchDelta(address underlying, uint256 amount, uint256 poolIndex, bool borrow)
-        internal
-        returns (uint256, uint256)
-    {
-        Types.MarketSideDelta storage sideDelta =
-            borrow ? _market[underlying].deltas.borrow : _market[underlying].deltas.supply;
-
-        uint256 scaledDeltaPool = sideDelta.scaledDeltaPool;
-        if (scaledDeltaPool == 0) return (0, amount);
-
-        uint256 matchedDelta = Math.min(scaledDeltaPool.rayMulUp(poolIndex), amount); // In underlying.
-        uint256 newScaledDeltaPool = scaledDeltaPool.zeroFloorSub(matchedDelta.rayDivDown(poolIndex));
-
-        sideDelta.scaledDeltaPool = newScaledDeltaPool;
-
-        if (borrow) emit Events.P2PBorrowDeltaUpdated(underlying, newScaledDeltaPool);
-        else emit Events.P2PSupplyDeltaUpdated(underlying, newScaledDeltaPool);
-
-        return (matchedDelta, amount - matchedDelta);
-    }
-
-    /// @notice Updates the delta and peer-to-peer amounts for a repay or withdraw after a promotion.
-    /// @param toProcess The amount to repay/withdraw.
-    /// @param p2pIndex The current peer-to-peer index.
-    /// @param inP2P The amount in peer-to-peer.
-    /// @param marketSideDelta The market side delta to update.
-    /// @return The new amount in peer-to-peer.
-    function _addToP2P(
-        uint256 toProcess,
-        uint256 inP2P,
-        uint256 p2pIndex,
-        Types.MarketSideDelta storage marketSideDelta
-    ) internal returns (uint256) {
-        if (toProcess == 0) return inP2P;
-
-        uint256 toProcessP2P = toProcess.rayDivDown(p2pIndex);
-        marketSideDelta.scaledTotalP2P += toProcessP2P;
-
-        return inP2P + toProcessP2P;
-    }
-
-    /// @notice Calculates a new amount accounting for any fee required to be deducted by the delta.
-    /// @param underlying The underlying address.
-    /// @param amount The amount to repay/withdraw.
-    /// @param indexes The current indexes.
-    /// @return The new amount left to process.
-    function _repayFee(address underlying, uint256 amount, Types.Indexes256 memory indexes)
-        internal
-        returns (uint256)
-    {
-        if (amount == 0) return 0;
-
-        Types.Deltas storage deltas = _market[underlying].deltas;
-        // Fee = (borrow.totalScaledP2P - borrow.delta) - (supply.totalScaledP2P - supply.delta).
-        // No need to subtract borrow.delta as it is zero.
-        uint256 feeToRepay = Math.zeroFloorSub(
-            deltas.borrow.scaledTotalP2P.rayMul(indexes.borrow.p2pIndex),
-            deltas.supply.scaledTotalP2P.rayMul(indexes.supply.p2pIndex).zeroFloorSub(
-                deltas.supply.scaledDeltaPool.rayMul(indexes.supply.poolIndex)
-            )
-        );
-
-        if (feeToRepay == 0) return amount;
-
-        feeToRepay = Math.min(feeToRepay, amount);
-        deltas.borrow.scaledTotalP2P =
-            deltas.borrow.scaledTotalP2P.zeroFloorSub(feeToRepay.rayDivDown(indexes.borrow.p2pIndex));
-
-        return amount - feeToRepay;
->>>>>>> 4c85b128
     }
 }