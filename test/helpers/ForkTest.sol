--- conflicted
+++ resolved
@@ -37,10 +37,6 @@
     using ReserveDataLib for DataTypes.ReserveDataLegacy;
     using ReserveDataTestLib for DataTypes.ReserveDataLegacy;
     using ReserveConfiguration for DataTypes.ReserveConfigurationMap;
-<<<<<<< HEAD
-=======
-    using ReserveConfigurationLegacy for DataTypes.ReserveConfigurationMap;
->>>>>>> 6057aab0
 
     /* CONSTANTS */
 
