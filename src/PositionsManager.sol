// SPDX-License-Identifier: AGPL-3.0-only
pragma solidity ^0.8.17;

import {IPool} from "@aave-v3-core/interfaces/IPool.sol";
import {IPositionsManager} from "./interfaces/IPositionsManager.sol";

import {Types} from "./libraries/Types.sol";
import {Events} from "./libraries/Events.sol";
import {PoolLib} from "./libraries/PoolLib.sol";
import {MarketBalanceLib} from "./libraries/MarketBalanceLib.sol";

import {Math} from "@morpho-utils/math/Math.sol";
import {PercentageMath} from "@morpho-utils/math/PercentageMath.sol";

import {Permit2Lib} from "./libraries/Permit2Lib.sol";
import {ERC20, SafeTransferLib} from "@solmate/utils/SafeTransferLib.sol";
import {EnumerableSet} from "@openzeppelin/contracts/utils/structs/EnumerableSet.sol";

import {MorphoStorage} from "./MorphoStorage.sol";
import {PositionsManagerInternal} from "./PositionsManagerInternal.sol";

contract PositionsManager is IPositionsManager, PositionsManagerInternal {
    using PoolLib for IPool;
    using Permit2Lib for ERC20;
    using SafeTransferLib for ERC20;
    using EnumerableSet for EnumerableSet.AddressSet;
    using MarketBalanceLib for Types.MarketBalances;
    using EnumerableSet for EnumerableSet.AddressSet;

    using Math for uint256;
    using PercentageMath for uint256;

    /// CONSTRUCTOR ///

    constructor(address addressesProvider, uint8 eModeCategoryId) MorphoStorage(addressesProvider, eModeCategoryId) {}

    /// EXTERNAL ///

    function supplyLogic(address underlying, uint256 amount, address from, address onBehalf, uint256 maxLoops)
        external
        returns (uint256)
    {
        Types.Market storage market = _validateSupply(underlying, amount, onBehalf);

        Types.Indexes256 memory indexes = _updateIndexes(underlying);

        ERC20(underlying).transferFrom2(from, address(this), amount);

        Types.SupplyRepayVars memory vars = _executeSupply(underlying, amount, onBehalf, maxLoops, indexes);

        _POOL.repayToPool(underlying, market.variableDebtToken, vars.toRepay);
        _POOL.supplyToPool(underlying, vars.toSupply);

        emit Events.Supplied(from, onBehalf, underlying, amount, vars.onPool, vars.inP2P);

        return vars.toSupply + vars.toRepay;
    }

    function supplyCollateralLogic(address underlying, uint256 amount, address from, address onBehalf)
        external
        returns (uint256)
    {
        _validateSupplyCollateral(underlying, amount, onBehalf);

        Types.Indexes256 memory indexes = _updateIndexes(underlying);

        ERC20(underlying).transferFrom2(from, address(this), amount);

        uint256 newBalance = _executeSupplyCollateral(underlying, amount, onBehalf, indexes.supply.poolIndex);

        _POOL.supplyToPool(underlying, amount);

        emit Events.CollateralSupplied(from, onBehalf, underlying, amount, newBalance);

        return amount;
    }

    function borrowLogic(address underlying, uint256 amount, address borrower, address receiver, uint256 maxLoops)
        external
        returns (uint256)
    {
        Types.Market storage market = _validateBorrow(underlying, amount, borrower, receiver);

        Types.Indexes256 memory indexes = _updateIndexes(underlying);

        // The following check requires storage indexes to be up-to-date.
        _authorizeBorrow(underlying, amount, borrower);

        Types.BorrowWithdrawVars memory vars = _executeBorrow(underlying, amount, borrower, maxLoops, indexes);

        _POOL.withdrawFromPool(underlying, market.aToken, vars.toWithdraw);
        _POOL.borrowFromPool(underlying, vars.toBorrow);

        ERC20(underlying).safeTransfer(receiver, amount);

        emit Events.Borrowed(borrower, underlying, amount, vars.onPool, vars.inP2P);

        return amount;
    }

    function withdrawLogic(address underlying, uint256 amount, address supplier, address receiver)
        external
        returns (uint256)
    {
        Types.Market storage market = _validateWithdraw(underlying, amount, supplier, receiver);

        Types.Indexes256 memory indexes = _updateIndexes(underlying);
        amount = Math.min(_getUserSupplyBalanceFromIndexes(underlying, supplier, indexes.supply), amount);

        if (amount == 0) return 0;

        Types.BorrowWithdrawVars memory vars =
            _executeWithdraw(underlying, amount, supplier, _defaultMaxLoops.withdraw, indexes);

        _POOL.withdrawFromPool(underlying, market.aToken, vars.toWithdraw);
        _POOL.borrowFromPool(underlying, vars.toBorrow);

        ERC20(underlying).safeTransfer(receiver, amount);

        emit Events.Withdrawn(supplier, receiver, underlying, amount, vars.onPool, vars.inP2P);

        return amount;
    }

    function withdrawCollateralLogic(address underlying, uint256 amount, address supplier, address receiver)
        external
        returns (uint256)
    {
        Types.Market storage market = _validateWithdrawCollateral(underlying, amount, supplier, receiver);

        Types.Indexes256 memory indexes = _updateIndexes(underlying);
        uint256 poolSupplyIndex = indexes.supply.poolIndex;
        amount = Math.min(_getUserCollateralBalanceFromIndex(underlying, supplier, poolSupplyIndex), amount);

        if (amount == 0) return 0;

        // The following check requires storage indexes to be up-to-date.
        _authorizeWithdrawCollateral(underlying, amount, supplier);

        uint256 newBalance = _executeWithdrawCollateral(underlying, amount, supplier, poolSupplyIndex);

        _POOL.withdrawFromPool(underlying, market.aToken, amount);

        ERC20(underlying).safeTransfer(receiver, amount);

        emit Events.CollateralWithdrawn(supplier, receiver, underlying, amount, newBalance);

        return amount;
    }

    function repayLogic(address underlying, uint256 amount, address repayer, address onBehalf)
        external
        returns (uint256)
    {
        Types.Market storage market = _validateRepay(underlying, amount, onBehalf);

        Types.Indexes256 memory indexes = _updateIndexes(underlying);
        amount = Math.min(_getUserBorrowBalanceFromIndexes(underlying, onBehalf, indexes.borrow), amount);

        if (amount == 0) return 0;

        ERC20(underlying).transferFrom2(repayer, address(this), amount);

        Types.SupplyRepayVars memory vars = _executeRepay(underlying, amount, onBehalf, _defaultMaxLoops.repay, indexes);

        _POOL.repayToPool(underlying, market.variableDebtToken, vars.toRepay);
        _POOL.supplyToPool(underlying, vars.toSupply);

        emit Events.Repaid(repayer, onBehalf, underlying, amount, vars.onPool, vars.inP2P);

        return amount;
    }

    function liquidateLogic(
        address underlyingBorrowed,
        address underlyingCollateral,
        uint256 amount,
        address borrower,
        address liquidator
    ) external returns (uint256, uint256) {
        Types.Indexes256 memory borrowIndexes = _updateIndexes(underlyingBorrowed);
        Types.Indexes256 memory collateralIndexes = _updateIndexes(underlyingCollateral);

<<<<<<< HEAD
        uint256 closeFactor = _validateLiquidate(underlyingBorrowed, underlyingCollateral, borrower);
=======
        vars.closeFactor = _authorizeLiquidate(underlyingBorrowed, underlyingCollateral, borrower);
>>>>>>> 5c167fdd

        amount = Math.min(
            _getUserBorrowBalanceFromIndexes(underlyingBorrowed, borrower, borrowIndexes.borrow).percentMul(closeFactor), // Max liquidatable debt.
            amount
        );

        uint256 seized;
        (amount, seized) = _calculateAmountToSeize(
            underlyingBorrowed, underlyingCollateral, amount, borrower, collateralIndexes.supply.poolIndex
        );

        if (amount == 0) return (0, 0);

        ERC20(underlyingBorrowed).transferFrom2(liquidator, address(this), amount);

        Types.SupplyRepayVars memory repayVars = _executeRepay(underlyingBorrowed, amount, borrower, 0, borrowIndexes);
        _executeWithdrawCollateral(underlyingCollateral, seized, borrower, collateralIndexes.supply.poolIndex);

        _POOL.repayToPool(underlyingBorrowed, _market[underlyingBorrowed].variableDebtToken, repayVars.toRepay);
        _POOL.supplyToPool(underlyingBorrowed, repayVars.toSupply);
        _POOL.withdrawFromPool(underlyingCollateral, _market[underlyingCollateral].aToken, seized);

        ERC20(underlyingCollateral).safeTransfer(liquidator, seized);

        emit Events.Liquidated(liquidator, borrower, underlyingBorrowed, amount, underlyingCollateral, seized);

        return (amount, seized);
    }
}<|MERGE_RESOLUTION|>--- conflicted
+++ resolved
@@ -181,11 +181,7 @@
         Types.Indexes256 memory borrowIndexes = _updateIndexes(underlyingBorrowed);
         Types.Indexes256 memory collateralIndexes = _updateIndexes(underlyingCollateral);
 
-<<<<<<< HEAD
-        uint256 closeFactor = _validateLiquidate(underlyingBorrowed, underlyingCollateral, borrower);
-=======
-        vars.closeFactor = _authorizeLiquidate(underlyingBorrowed, underlyingCollateral, borrower);
->>>>>>> 5c167fdd
+        uint256 closeFactor = _authorizeLiquidate(underlyingBorrowed, underlyingCollateral, borrower);
 
         amount = Math.min(
             _getUserBorrowBalanceFromIndexes(underlyingBorrowed, borrower, borrowIndexes.borrow).percentMul(closeFactor), // Max liquidatable debt.
