--- conflicted
+++ resolved
@@ -38,11 +38,6 @@
     function setUp() public virtual override {
         super.setUp();
 
-<<<<<<< HEAD
-=======
-        _eModeCategoryId = 0;
-
->>>>>>> bce1e21c
         _defaultIterations = Types.Iterations(10, 10);
         _createMarket(dai, 0, 3_333);
         _createMarket(wbtc, 0, 3_333);
@@ -55,24 +50,11 @@
         ERC20(wbtc).approve(address(_pool), type(uint256).max);
         ERC20(usdc).approve(address(_pool), type(uint256).max);
         ERC20(wNative).approve(address(_pool), type(uint256).max);
-<<<<<<< HEAD
 
         _pool.supplyToPool(dai, 100 ether);
         _pool.supplyToPool(wbtc, 1e8);
         _pool.supplyToPool(usdc, 1e8);
         _pool.supplyToPool(wNative, 1 ether);
-=======
-
-        _pool.supplyToPool(dai, 100 ether);
-        _pool.supplyToPool(wbtc, 1e8);
-        _pool.supplyToPool(usdc, 1e8);
-        _pool.supplyToPool(wNative, 1 ether);
-    }
-
-    function testInitializeEMode() public {
-        uint256 eModeCategoryId = vm.envOr("E_MODE_CATEGORY_ID", uint256(0));
-        assertEq(_eModeCategoryId, eModeCategoryId);
->>>>>>> bce1e21c
     }
 
     function testLtvLiquidationThresholdPriceSourceEMode(AssetData memory assetData) public {
@@ -274,18 +256,11 @@
         indexes.supply.p2pIndex = bound(indexes.supply.p2pIndex, indexes.supply.poolIndex, type(uint96).max);
         indexes.borrow.p2pIndex = bound(indexes.borrow.p2pIndex, 0, type(uint96).max);
         indexes.borrow.poolIndex = bound(indexes.borrow.poolIndex, indexes.borrow.p2pIndex, type(uint96).max);
-<<<<<<< HEAD
-
-        /// Keep the condition because the test reverts if _eModeCategoryId == 0
+
+        // Keep the condition because the test reverts if _eModeCategoryId == 0
         if (_eModeCategoryId != 0) {
             vm.assume(_eModeCategoryId != eModeCategoryId);
             vm.expectRevert(Errors.InconsistentEMode.selector);
-=======
-        // Keep the condition because the test reverts if _eModeCategoryId == 0
-        if (_eModeCategoryId != 0) {
-            vm.assume(_eModeCategoryId != eModeCategoryId);
-            vm.expectRevert(abi.encodeWithSelector(Errors.InconsistentEMode.selector));
->>>>>>> bce1e21c
         }
         this.authorizeBorrow(dai, 0, indexes);
     }
