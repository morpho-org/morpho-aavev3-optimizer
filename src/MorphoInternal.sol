// SPDX-License-Identifier: AGPL-3.0-only
pragma solidity ^0.8.17;

import {IPool} from "@aave-v3-core/interfaces/IPool.sol";
import {IRewardsManager} from "./interfaces/IRewardsManager.sol";
import {IPriceOracleGetter} from "@aave-v3-core/interfaces/IPriceOracleGetter.sol";

import {Types} from "./libraries/Types.sol";
import {Events} from "./libraries/Events.sol";
import {Errors} from "./libraries/Errors.sol";
import {PoolLib} from "./libraries/PoolLib.sol";
import {MarketLib} from "./libraries/MarketLib.sol";
import {Constants} from "./libraries/Constants.sol";
import {MarketBalanceLib} from "./libraries/MarketBalanceLib.sol";
import {InterestRatesLib} from "./libraries/InterestRatesLib.sol";

import {Math} from "@morpho-utils/math/Math.sol";
import {WadRayMath} from "@morpho-utils/math/WadRayMath.sol";
import {PercentageMath} from "@morpho-utils/math/PercentageMath.sol";

import {ERC20, SafeTransferLib} from "@solmate/utils/SafeTransferLib.sol";

import {LogarithmicBuckets} from "@morpho-data-structures/LogarithmicBuckets.sol";
import {EnumerableSet} from "@openzeppelin/contracts/utils/structs/EnumerableSet.sol";

import {DataTypes} from "@aave-v3-core/protocol/libraries/types/DataTypes.sol";
import {UserConfiguration} from "@aave-v3-core/protocol/libraries/configuration/UserConfiguration.sol";
import {ReserveConfiguration} from "@aave-v3-core/protocol/libraries/configuration/ReserveConfiguration.sol";

import {MorphoStorage} from "./MorphoStorage.sol";

abstract contract MorphoInternal is MorphoStorage {
    using PoolLib for IPool;
    using MarketLib for Types.Market;
    using MarketBalanceLib for Types.MarketBalances;
    using EnumerableSet for EnumerableSet.AddressSet;
    using LogarithmicBuckets for LogarithmicBuckets.BucketList;
    using UserConfiguration for DataTypes.UserConfigurationMap;
    using ReserveConfiguration for DataTypes.ReserveConfigurationMap;
    using SafeTransferLib for ERC20;

    using Math for uint256;
    using WadRayMath for uint256;
    using PercentageMath for uint256;

    /// MODIFIERS ///

    /// @notice Prevents to update a market not created yet.
    /// @param underlying The address of the market to check.
    modifier isMarketCreated(address underlying) {
        if (!_market[underlying].isCreated()) revert Errors.MarketNotCreated();
        _;
    }

    /// INTERNAL ///

    function _createMarket(address underlying, uint16 reserveFactor, uint16 p2pIndexCursor) internal {
        if (underlying == address(0)) revert Errors.AddressIsZero();
        if (p2pIndexCursor > PercentageMath.PERCENTAGE_FACTOR || reserveFactor > PercentageMath.PERCENTAGE_FACTOR) {
            revert Errors.ExceedsMaxBasisPoints();
        }

        DataTypes.ReserveData memory reserveData = _POOL.getReserveData(underlying);
        if (!reserveData.configuration.getActive()) revert Errors.MarketIsNotListedOnAave();

        Types.Market storage market = _market[underlying];

        if (market.isCreated()) revert Errors.MarketAlreadyCreated();

        Types.Indexes256 memory indexes;
        indexes.supply.p2pIndex = WadRayMath.RAY;
        indexes.borrow.p2pIndex = WadRayMath.RAY;
        (indexes.supply.poolIndex, indexes.borrow.poolIndex) = _POOL.getCurrentPoolIndexes(underlying);

        market.setIndexes(indexes);
        market.lastUpdateTimestamp = uint32(block.timestamp);

        market.underlying = underlying;
        market.aToken = reserveData.aTokenAddress;
        market.variableDebtToken = reserveData.variableDebtTokenAddress;
        market.reserveFactor = reserveFactor;
        market.p2pIndexCursor = p2pIndexCursor;

        _marketsCreated.push(underlying);

        ERC20(underlying).safeApprove(address(_POOL), type(uint256).max);

        emit Events.MarketCreated(underlying, reserveFactor, p2pIndexCursor);
    }

    function _claimToTreasury(address[] calldata underlyings, uint256[] calldata amounts) internal {
        address treasuryVault = _treasuryVault;
        if (treasuryVault == address(0)) revert Errors.AddressIsZero();

        for (uint256 i; i < underlyings.length; ++i) {
            address underlying = underlyings[i];

            if (!_market[underlying].isCreated()) continue;

            uint256 underlyingBalance = ERC20(underlying).balanceOf(address(this));

            if (underlyingBalance == 0) continue;

            uint256 claimed = Math.min(amounts[i], underlyingBalance);

            ERC20(underlying).safeTransfer(treasuryVault, claimed);
            emit Events.ReserveFeeClaimed(underlying, claimed);
        }
    }

    function _increaseP2PDeltas(address underlying, uint256 amount) internal {
        Types.Indexes256 memory indexes = _updateIndexes(underlying);

        Types.Market storage market = _market[underlying];
        Types.Deltas memory deltas = market.deltas;
        uint256 poolSupplyIndex = indexes.supply.poolIndex;
        uint256 poolBorrowIndex = indexes.borrow.poolIndex;

        amount = Math.min(
            amount,
            Math.min(
                deltas.supply.scaledTotalP2P.rayMul(indexes.supply.p2pIndex).zeroFloorSub(
                    deltas.supply.scaledDeltaPool.rayMul(poolSupplyIndex)
                ),
                deltas.borrow.scaledTotalP2P.rayMul(indexes.borrow.p2pIndex).zeroFloorSub(
                    deltas.borrow.scaledDeltaPool.rayMul(poolBorrowIndex)
                )
            )
        );
        if (amount == 0) revert Errors.AmountIsZero();

        uint256 newSupplyDelta = deltas.supply.scaledDeltaPool + amount.rayDiv(poolSupplyIndex);
        uint256 newBorrowDelta = deltas.borrow.scaledDeltaPool + amount.rayDiv(poolBorrowIndex);

        market.deltas.supply.scaledDeltaPool = newSupplyDelta;
        market.deltas.borrow.scaledDeltaPool = newBorrowDelta;
        emit Events.P2PSupplyDeltaUpdated(underlying, newSupplyDelta);
        emit Events.P2PBorrowDeltaUpdated(underlying, newBorrowDelta);

        _POOL.borrowFromPool(underlying, amount);
        _POOL.supplyToPool(underlying, amount);

        emit Events.P2PDeltasIncreased(underlying, amount);
    }

    function _hashEIP712TypedData(bytes32 structHash) internal view returns (bytes32) {
        return keccak256(abi.encodePacked(Constants.EIP712_MSG_PREFIX, _DOMAIN_SEPARATOR, structHash));
    }

    function _approveManager(address owner, address manager, bool isAllowed) internal {
        _isManaging[owner][manager] = isAllowed;
        emit Events.ManagerApproval(owner, manager, isAllowed);
    }

    function _getUserBalanceFromIndexes(
        uint256 scaledPoolBalance,
        uint256 scaledP2PBalance,
        Types.MarketSideIndexes256 memory indexes
    ) internal pure returns (uint256) {
        return scaledPoolBalance.rayMul(indexes.poolIndex) + scaledP2PBalance.rayMul(indexes.p2pIndex);
    }

    function _getUserSupplyBalanceFromIndexes(
        address underlying,
        address user,
        Types.MarketSideIndexes256 memory indexes
    ) internal view returns (uint256) {
        Types.MarketBalances storage marketBalances = _marketBalances[underlying];
        return _getUserBalanceFromIndexes(
            marketBalances.scaledPoolSupplyBalance(user), marketBalances.scaledP2PSupplyBalance(user), indexes
        );
    }

    function _getUserBorrowBalanceFromIndexes(
        address underlying,
        address user,
        Types.MarketSideIndexes256 memory indexes
    ) internal view returns (uint256) {
        Types.MarketBalances storage marketBalances = _marketBalances[underlying];
        return _getUserBalanceFromIndexes(
            marketBalances.scaledPoolBorrowBalance(user), marketBalances.scaledP2PBorrowBalance(user), indexes
        );
    }

    function _getUserCollateralBalanceFromIndex(address underlying, address user, uint256 poolSupplyIndex)
        internal
        view
        returns (uint256)
    {
        return _marketBalances[underlying].scaledCollateralBalance(user).rayMulDown(poolSupplyIndex);
    }

    function _liquidityData(address underlying, address user, uint256 amountWithdrawn, uint256 amountBorrowed)
        internal
        view
        returns (Types.LiquidityData memory liquidityData)
    {
        Types.LiquidityVars memory vars;

        if (_E_MODE_CATEGORY_ID != 0) vars.eModeCategory = _POOL.getEModeCategoryData(_E_MODE_CATEGORY_ID);
        vars.morphoPoolConfig = _POOL.getUserConfiguration(address(this));
        vars.oracle = IPriceOracleGetter(_ADDRESSES_PROVIDER.getPriceOracle());
        vars.user = user;

        (liquidityData.collateral, liquidityData.borrowable, liquidityData.maxDebt) =
            _totalCollateralData(underlying, vars, amountWithdrawn);

        liquidityData.debt = _totalDebt(underlying, vars, amountBorrowed);
    }

    function _totalCollateralData(address assetWithdrawn, Types.LiquidityVars memory vars, uint256 amountWithdrawn)
        internal
        view
        returns (uint256 collateral, uint256 borrowable, uint256 maxDebt)
    {
        address[] memory userCollaterals = _userCollaterals[vars.user].values();

        for (uint256 i; i < userCollaterals.length; ++i) {
            (uint256 collateralSingle, uint256 borrowableSingle, uint256 maxDebtSingle) =
                _collateralData(userCollaterals[i], vars, userCollaterals[i] == assetWithdrawn ? amountWithdrawn : 0);

            collateral += collateralSingle;
            borrowable += borrowableSingle;
            maxDebt += maxDebtSingle;
        }
    }

    function _totalDebt(address assetBorrowed, Types.LiquidityVars memory vars, uint256 amountBorrowed)
        internal
        view
        returns (uint256 debt)
    {
        address[] memory userBorrows = _userBorrows[vars.user].values();

        for (uint256 i; i < userBorrows.length; ++i) {
            debt += _debt(userBorrows[i], vars, userBorrows[i] == assetBorrowed ? amountBorrowed : 0);
        }
        if (assetBorrowed != address(0) && !_userBorrows[vars.user].contains(assetBorrowed)) {
            debt += _debt(assetBorrowed, vars, amountBorrowed);
        }
    }

    function _collateralData(address underlying, Types.LiquidityVars memory vars, uint256 amountWithdrawn)
        internal
        view
        returns (uint256 collateral, uint256 borrowable, uint256 maxDebt)
    {
        (uint256 underlyingPrice, uint256 ltv, uint256 liquidationThreshold, uint256 tokenUnit) =
            _assetLiquidityData(underlying, vars);

        (, Types.Indexes256 memory indexes) = _computeIndexes(underlying);
        collateral = (
            _getUserCollateralBalanceFromIndex(underlying, vars.user, indexes.supply.poolIndex).zeroFloorSub(
                amountWithdrawn
            )
        ) * underlyingPrice / tokenUnit;

        borrowable = collateral.percentMulDown(ltv);
        maxDebt = collateral.percentMulDown(liquidationThreshold);
    }

    function _debt(address underlying, Types.LiquidityVars memory vars, uint256 amountBorrowed)
        internal
        view
        returns (uint256 debtValue)
    {
        (uint256 underlyingPrice,,, uint256 tokenUnit) = _assetLiquidityData(underlying, vars);

        (, Types.Indexes256 memory indexes) = _computeIndexes(underlying);
        debtValue = (
            (_getUserBorrowBalanceFromIndexes(underlying, vars.user, indexes.borrow) + amountBorrowed) * underlyingPrice
        ).divUp(tokenUnit);
    }

    function _assetLiquidityData(address underlying, Types.LiquidityVars memory vars)
        internal
        view
        returns (uint256 underlyingPrice, uint256 ltv, uint256 liquidationThreshold, uint256 tokenUnit)
    {
        underlyingPrice = vars.oracle.getAssetPrice(underlying);

        uint256 decimals;
        uint256 eModeCat;
        DataTypes.ReserveData memory reserveData = _POOL.getReserveData(underlying);
        (ltv, liquidationThreshold,, decimals,, eModeCat) = reserveData.configuration.getParams();

        unchecked {
            tokenUnit = 10 ** decimals;
        }

        if (_E_MODE_CATEGORY_ID != 0 && _E_MODE_CATEGORY_ID == eModeCat) {
            uint256 eModeUnderlyingPrice;
            if (vars.eModeCategory.priceSource != address(0)) {
                eModeUnderlyingPrice = vars.oracle.getAssetPrice(vars.eModeCategory.priceSource);
            }
            underlyingPrice = eModeUnderlyingPrice != 0 ? eModeUnderlyingPrice : vars.oracle.getAssetPrice(underlying);

            if (ltv != 0) ltv = vars.eModeCategory.ltv;
            liquidationThreshold = vars.eModeCategory.liquidationThreshold;
        } else {
            underlyingPrice = vars.oracle.getAssetPrice(underlying);
        }

<<<<<<< HEAD
=======
        // LTV should be zero if Morpho has not enabled this asset as collateral.
        if (!vars.morphoPoolConfig.isUsingAsCollateral(reserveData.id)) ltv = 0;

>>>>>>> c596f878
        // If a LTV has been reduced to 0 on Aave v3, the other assets of the collateral are frozen.
        // In response, Morpho disables the asset as collateral and sets its liquidation threshold to 0.
        if (ltv == 0) liquidationThreshold = 0;
    }

    function _updateInDS(
        address poolToken,
        address user,
        LogarithmicBuckets.BucketList storage poolMarket,
        LogarithmicBuckets.BucketList storage p2pMarket,
        uint256 onPool,
        uint256 inP2P,
        bool demoting
    ) internal {
        uint256 formerOnPool = poolMarket.getValueOf(user);
        uint256 formerInP2P = p2pMarket.getValueOf(user);

        if (onPool != formerOnPool) {
            if (address(_rewardsManager) != address(0)) {
                _rewardsManager.updateUserRewards(user, poolToken, formerOnPool);
            }

            poolMarket.update(user, onPool, demoting);
        }

        if (inP2P != formerInP2P) p2pMarket.update(user, inP2P, true);
    }

    function _updateSupplierInDS(address underlying, address user, uint256 onPool, uint256 inP2P, bool demoting)
        internal
    {
        _updateInDS(
            _market[underlying].aToken,
            user,
            _marketBalances[underlying].poolSuppliers,
            _marketBalances[underlying].p2pSuppliers,
            onPool,
            inP2P,
            demoting
        );
    }

    function _updateBorrowerInDS(address underlying, address user, uint256 onPool, uint256 inP2P, bool demoting)
        internal
    {
        _updateInDS(
            _market[underlying].variableDebtToken,
            user,
            _marketBalances[underlying].poolBorrowers,
            _marketBalances[underlying].p2pBorrowers,
            onPool,
            inP2P,
            demoting
        );
        if (onPool == 0 && inP2P == 0) _userBorrows[user].remove(underlying);
        else _userBorrows[user].add(underlying);
    }

    function _setPauseStatus(address underlying, bool isPaused) internal {
        Types.PauseStatuses storage pauseStatuses = _market[underlying].pauseStatuses;

        pauseStatuses.isSupplyPaused = isPaused;
        pauseStatuses.isSupplyCollateralPaused = isPaused;
        pauseStatuses.isBorrowPaused = isPaused;
        pauseStatuses.isWithdrawPaused = isPaused;
        pauseStatuses.isWithdrawCollateralPaused = isPaused;
        pauseStatuses.isRepayPaused = isPaused;
        pauseStatuses.isLiquidateCollateralPaused = isPaused;
        pauseStatuses.isLiquidateBorrowPaused = isPaused;

        emit Events.IsSupplyPausedSet(underlying, isPaused);
        emit Events.IsSupplyCollateralPausedSet(underlying, isPaused);
        emit Events.IsBorrowPausedSet(underlying, isPaused);
        emit Events.IsWithdrawPausedSet(underlying, isPaused);
        emit Events.IsWithdrawCollateralPausedSet(underlying, isPaused);
        emit Events.IsRepayPausedSet(underlying, isPaused);
        emit Events.IsLiquidateCollateralPausedSet(underlying, isPaused);
        emit Events.IsLiquidateBorrowPausedSet(underlying, isPaused);
    }

    function _updateIndexes(address underlying) internal returns (Types.Indexes256 memory indexes) {
        bool cached;
        (cached, indexes) = _computeIndexes(underlying);

        if (!cached) {
            _market[underlying].setIndexes(indexes);

            emit Events.IndexesUpdated(
                underlying,
                indexes.supply.p2pIndex,
                indexes.borrow.p2pIndex,
                indexes.supply.poolIndex,
                indexes.borrow.poolIndex
                );
        }
    }

    function _computeIndexes(address underlying) internal view returns (bool cached, Types.Indexes256 memory indexes) {
        Types.Market storage market = _market[underlying];
        Types.Indexes256 memory lastIndexes = market.getIndexes();

        cached = block.timestamp == market.lastUpdateTimestamp;
        if (cached) return (true, lastIndexes);

        (indexes.supply.poolIndex, indexes.borrow.poolIndex) = _POOL.getCurrentPoolIndexes(underlying);

        (indexes.supply.p2pIndex, indexes.borrow.p2pIndex) = InterestRatesLib.computeP2PIndexes(
            Types.RatesParams({
                lastSupplyIndexes: lastIndexes.supply,
                lastBorrowIndexes: lastIndexes.borrow,
                poolSupplyIndex: indexes.supply.poolIndex,
                poolBorrowIndex: indexes.borrow.poolIndex,
                reserveFactor: market.reserveFactor,
                p2pIndexCursor: market.p2pIndexCursor,
                deltas: market.deltas,
                proportionIdle: _proportionIdle(underlying)
            })
        );
    }

    function _getUserHealthFactor(address underlying, address user, uint256 withdrawnAmount)
        internal
        view
        returns (uint256)
    {
        Types.LiquidityData memory liquidityData = _liquidityData(underlying, user, withdrawnAmount, 0);

        return liquidityData.debt > 0 ? liquidityData.maxDebt.wadDiv(liquidityData.debt) : type(uint256).max;
    }

    function _calculateAmountToSeize(
        address underlyingBorrowed,
        address underlyingCollateral,
        uint256 maxToLiquidate,
        address borrower,
        uint256 poolSupplyIndex
    ) internal view returns (uint256 amountToLiquidate, uint256 amountToSeize) {
        amountToLiquidate = maxToLiquidate;
        (,, uint256 liquidationBonus, uint256 collateralTokenUnit,,) =
            _POOL.getConfiguration(underlyingCollateral).getParams();
        (,,, uint256 borrowTokenUnit,,) = _POOL.getConfiguration(underlyingBorrowed).getParams();

        unchecked {
            collateralTokenUnit = 10 ** collateralTokenUnit;
            borrowTokenUnit = 10 ** borrowTokenUnit;
        }

        IPriceOracleGetter oracle = IPriceOracleGetter(_ADDRESSES_PROVIDER.getPriceOracle());
        uint256 borrowPrice = oracle.getAssetPrice(underlyingBorrowed);
        uint256 collateralPrice = oracle.getAssetPrice(underlyingCollateral);

        amountToSeize = ((amountToLiquidate * borrowPrice * collateralTokenUnit) / (borrowTokenUnit * collateralPrice))
            .percentMul(liquidationBonus);

        uint256 collateralBalance = _getUserCollateralBalanceFromIndex(underlyingCollateral, borrower, poolSupplyIndex);

        if (amountToSeize > collateralBalance) {
            amountToSeize = collateralBalance;
            amountToLiquidate = (
                (collateralBalance * collateralPrice * borrowTokenUnit) / (borrowPrice * collateralTokenUnit)
            ).percentDiv(liquidationBonus);
        }
    }

    /// @dev Returns a ray.
    function _proportionIdle(address underlying) internal view returns (uint256) {
        Types.Market storage market = _market[underlying];
        uint256 idleSupply = market.idleSupply;
        if (idleSupply == 0) {
            return 0;
        }
        uint256 totalP2PSupplied = market.deltas.supply.scaledTotalP2P.rayMul(market.indexes.supply.p2pIndex);
        return idleSupply.rayDivUp(totalP2PSupplied);
    }
}<|MERGE_RESOLUTION|>--- conflicted
+++ resolved
@@ -301,12 +301,6 @@
             underlyingPrice = vars.oracle.getAssetPrice(underlying);
         }
 
-<<<<<<< HEAD
-=======
-        // LTV should be zero if Morpho has not enabled this asset as collateral.
-        if (!vars.morphoPoolConfig.isUsingAsCollateral(reserveData.id)) ltv = 0;
-
->>>>>>> c596f878
         // If a LTV has been reduced to 0 on Aave v3, the other assets of the collateral are frozen.
         // In response, Morpho disables the asset as collateral and sets its liquidation threshold to 0.
         if (ltv == 0) liquidationThreshold = 0;
