// SPDX-License-Identifier: UNLICENSED
pragma solidity ^0.8.17;

import {ThreeHeapOrdering} from "@morpho-data-structures/ThreeHeapOrdering.sol";

library Types {
    /// ENUMS ///

    enum PositionType {
        SUPPLY,
        COLLATERAL,
        BORROW
    }

    /// NESTED STRUCTS ///

    struct Delta {
        uint256 p2pSupplyDelta; // Difference between the stored peer-to-peer supply amount and the real peer-to-peer supply amount (in pool supply unit).
        uint256 p2pBorrowDelta; // Difference between the stored peer-to-peer borrow amount and the real peer-to-peer borrow amount (in pool borrow unit).
        uint256 p2pSupplyAmount; // Sum of all stored peer-to-peer supply (in peer-to-peer supply unit).
        uint256 p2pBorrowAmount; // Sum of all stored peer-to-peer borrow (in peer-to-peer borrow unit).
    }

    struct PauseStatuses {
        bool isP2PDisabled;
        bool isSupplyPaused;
        bool isSupplyCollateralPaused;
        bool isBorrowPaused;
        bool isWithdrawPaused;
        bool isWithdrawCollateralPaused;
        bool isRepayPaused;
        bool isLiquidateCollateralPaused;
        bool isLiquidateBorrowPaused;
        bool isDeprecated;
    }

    struct Indexes {
        uint128 poolSupplyIndex;
        uint128 poolBorrowIndex;
        uint128 p2pSupplyIndex;
        uint128 p2pBorrowIndex;
    }

    /// STORAGE STRUCTS ///

    // This market struct is able to be passed into memory.
    struct Market {
        // SLOT 0-1
        Indexes indexes;
        // SLOT 2-5
        Delta deltas; // 1024 bits
        // SLOT 6
        address underlying; // 168 bits
<<<<<<< HEAD
        PauseStatuses pauseStatuses; // 80 bits
        // SLOT 8
=======
        PauseStatuses pauseStatuses; // 64 bits
        // SLOT 7
>>>>>>> db1e2046
        address variableDebtToken; // 168 bits
        uint32 lastUpdateTimestamp; // 32 bits
        uint16 reserveFactor; // 16 bits
        uint16 p2pIndexCursor; // 16 bits
    }

    // Contains storage-only dynamic arrays and mappings.
    struct MarketBalances {
        ThreeHeapOrdering.HeapArray p2pSuppliers; // in scaled unit
        ThreeHeapOrdering.HeapArray poolSuppliers; // in scaled unit
        ThreeHeapOrdering.HeapArray p2pBorrowers; // in scaled unit
        ThreeHeapOrdering.HeapArray poolBorrowers; // in scaled unit
        mapping(address => uint256) collateral; // in scaled unit
    }

    /// STACK AND RETURN STRUCTS ///

    struct AssetLiquidityData {
        uint256 decimals; // The number of decimals of the underlying token.
        uint256 tokenUnit; // The token unit considering its decimals.
        uint256 liquidationThreshold; // The liquidation threshold applied on this token (in basis point).
        uint256 ltv; // The LTV applied on this token (in basis point).
        uint256 underlyingPrice; // The price of the token (In base currency in wad).
    }

    struct LiquidityData {
        uint256 collateral; // The collateral value (In base currency in wad).
        uint256 maxDebt; // The max debt value (In base currency in wad).
        uint256 liquidationThresholdValue; // The liquidation threshold value (In base currency in wad).
        uint256 debt; // The debt value (In base currency in wad).
    }

    struct MatchVars {
        address poolToken;
        uint256 poolIndex;
        uint256 p2pIndex;
        uint256 amount;
        uint256 maxLoops;
        bool borrow;
        bool matching; // True for match, False for unmatch
    }

    struct IRMParams {
        uint256 lastPoolSupplyIndex;
        uint256 lastPoolBorrowIndex;
        uint256 lastP2PSupplyIndex;
        uint256 lastP2PBorrowIndex;
        uint256 poolSupplyIndex; // The current pool supply index.
        uint256 poolBorrowIndex; // The current pool borrow index.
        uint256 reserveFactor; // The reserve factor percentage (10 000 = 100%).
        uint256 p2pIndexCursor; // The peer-to-peer index cursor (10 000 = 100%).
        Delta deltas; // The deltas and peer-to-peer amounts.
    }

    struct GrowthFactors {
        uint256 poolSupplyGrowthFactor; // The pool's supply index growth factor (in ray).
        uint256 poolBorrowGrowthFactor; // The pool's borrow index growth factor (in ray).
        uint256 p2pSupplyGrowthFactor; // Peer-to-peer supply index growth factor (in ray).
        uint256 p2pBorrowGrowthFactor; // Peer-to-peer borrow index growth factor (in ray).
    }

    struct IndexesMem {
        uint256 poolSupplyIndex;
        uint256 poolBorrowIndex;
        uint256 p2pSupplyIndex;
        uint256 p2pBorrowIndex;
    }
}<|MERGE_RESOLUTION|>--- conflicted
+++ resolved
@@ -50,15 +50,10 @@
         // SLOT 2-5
         Delta deltas; // 1024 bits
         // SLOT 6
-        address underlying; // 168 bits
-<<<<<<< HEAD
-        PauseStatuses pauseStatuses; // 80 bits
-        // SLOT 8
-=======
+        address underlying; // 160 bits
         PauseStatuses pauseStatuses; // 64 bits
         // SLOT 7
->>>>>>> db1e2046
-        address variableDebtToken; // 168 bits
+        address variableDebtToken; // 160 bits
         uint32 lastUpdateTimestamp; // 32 bits
         uint16 reserveFactor; // 16 bits
         uint16 p2pIndexCursor; // 16 bits
