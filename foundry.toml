[profile.default]
names = true
sizes = true
libs = ["node_modules", "lib"]
fs_permissions = [{ access = "read", path = "./config/"}]

[fuzz]
<<<<<<< HEAD
runs = 32
=======
runs = 8
>>>>>>> a56dcb97

[rpc_endpoints]
mainnet = "https://eth-mainnet.g.alchemy.com/v2/${ALCHEMY_KEY}"
avalanche = "https://rpc.ankr.com/avalanche"


# See more config options https://github.com/foundry-rs/foundry/tree/master/config<|MERGE_RESOLUTION|>--- conflicted
+++ resolved
@@ -5,11 +5,8 @@
 fs_permissions = [{ access = "read", path = "./config/"}]
 
 [fuzz]
-<<<<<<< HEAD
-runs = 32
-=======
 runs = 8
->>>>>>> a56dcb97
+
 
 [rpc_endpoints]
 mainnet = "https://eth-mainnet.g.alchemy.com/v2/${ALCHEMY_KEY}"
