--- conflicted
+++ resolved
@@ -94,12 +94,7 @@
 
         if (repaidFee == 0) return (amount, 0);
 
-<<<<<<< HEAD
-        feeToRepay = Math.min(feeToRepay, amount);
-        deltas.borrow.scaledTotalP2P = scaledTotalBorrowP2P.zeroFloorSub(feeToRepay.rayDiv(indexes.borrow.p2pIndex)); // Event emitted in `decreaseP2P`.
-=======
         repaidFee = Math.min(repaidFee, amount);
->>>>>>> 9649ea4a
 
         return (amount - repaidFee, repaidFee);
     }
