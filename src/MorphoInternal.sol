--- conflicted
+++ resolved
@@ -421,16 +421,6 @@
     function _setPauseStatus(address underlying, bool isPaused) internal {
         Types.Market storage market = _market[underlying];
 
-<<<<<<< HEAD
-        market.setIsSupplyPaused(underlying, isPaused);
-        market.setIsSupplyCollateralPaused(underlying, isPaused);
-        market.setIsRepayPaused(underlying, isPaused);
-        market.setIsWithdrawPaused(underlying, isPaused);
-        market.setIsWithdrawCollateralPaused(underlying, isPaused);
-        market.setIsLiquidateCollateralPaused(underlying, isPaused);
-        market.setIsLiquidateBorrowPaused(underlying, isPaused);
-        market.setIsBorrowPaused(underlying, isPaused);
-=======
         market.setIsSupplyPaused(isPaused);
         market.setIsSupplyCollateralPaused(isPaused);
         market.setIsRepayPaused(isPaused);
@@ -438,8 +428,7 @@
         market.setIsWithdrawCollateralPaused(isPaused);
         market.setIsLiquidateCollateralPaused(isPaused);
         market.setIsLiquidateBorrowPaused(isPaused);
-        if (!market.isDeprecated()) market.setIsBorrowPaused(isPaused);
->>>>>>> 814e4c6c
+        market.setIsBorrowPaused(isPaused);
     }
 
     /// @dev Updates the indexes of the `underlying` market and returns them.
