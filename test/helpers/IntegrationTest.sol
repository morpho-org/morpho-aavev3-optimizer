--- conflicted
+++ resolved
@@ -229,11 +229,7 @@
         internal
         bypassSupplyCap(market, amount)
     {
-<<<<<<< HEAD
         deal(market.underlying, address(this), type(uint256).max);
-=======
-        _deal(market.underlying, address(this), amount);
->>>>>>> a56dcb97
         ERC20(market.underlying).approve(address(pool), amount);
         pool.deposit(market.underlying, amount, onBehalf, 0);
     }
