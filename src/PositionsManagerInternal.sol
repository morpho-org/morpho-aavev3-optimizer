--- conflicted
+++ resolved
@@ -306,16 +306,9 @@
         Types.Market storage market = _market[underlying];
 
         // Decrease the peer-to-peer borrow delta.
-<<<<<<< HEAD
-        uint256 matchedBorrowDelta;
-        (amount, matchedBorrowDelta) =
-            market.deltas.borrow.decreaseDelta(underlying, amount, indexes.borrow.poolIndex, true);
-        vars.toRepay += matchedBorrowDelta;
-=======
         (amount, mem.matchedBorrowDelta) =
             market.deltas.borrow.decreaseDelta(underlying, amount, indexes.borrow.poolIndex, true);
         vars.toRepay += mem.matchedBorrowDelta;
->>>>>>> 9649ea4a
 
         // Repay the fee.
         (amount, mem.repaidFee) = market.deltas.repayFee(amount, indexes);
@@ -332,18 +325,6 @@
         /// Breaking repay ///
 
         // Demote peer-to-peer suppliers.
-<<<<<<< HEAD
-        uint256 demoted = _demoteSuppliers(underlying, amount, maxIterations);
-
-        // Increase the peer-to-peer supply delta.
-        market.deltas.supply.increaseDelta(underlying, amount.zeroFloorSub(demoted), indexes.supply, false);
-
-        // Handle the supply cap.
-        vars.toSupply = market.increaseIdle(underlying, amount, _POOL.getConfiguration(underlying));
-
-        // Update the peer-to-peer totals.
-        market.deltas.decreaseP2P(underlying, demoted, amount + matchedBorrowDelta, indexes, false);
-=======
         mem.demoted = _demoteSuppliers(underlying, amount, maxIterations);
 
         // Increase the peer-to-peer supply delta.
@@ -361,7 +342,6 @@
             indexes,
             false
         );
->>>>>>> 9649ea4a
     }
 
     /// @dev Performs the accounting of a withdraw action.
@@ -420,13 +400,7 @@
         market.deltas.borrow.increaseDelta(underlying, amount.zeroFloorSub(demoted), indexes.borrow, true);
 
         // Update the peer-to-peer totals.
-<<<<<<< HEAD
-        market.deltas.decreaseP2P(underlying, demoted, amount + matchedExcessSupply, indexes, true);
-
-        vars.toBorrow = amount;
-=======
         market.deltas.decreaseP2P(underlying, demoted, vars.toBorrow + matchedExcessSupply, indexes, true);
->>>>>>> 9649ea4a
     }
 
     /// @dev Performs the accounting of a supply action.
